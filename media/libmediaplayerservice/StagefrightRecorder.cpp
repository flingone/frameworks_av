--- conflicted
+++ resolved
@@ -1534,22 +1534,10 @@
                 encoderSupportsCameraSourceMetaDataMode);
         *cameraSource = mCameraSourceTimeLapse;
     } else {
-        bool useMeta = true;
-#ifdef QCOM_HARDWARE
-        char value[PROPERTY_VALUE_MAX];
-        if (property_get("debug.camcorder.disablemeta", value, NULL) &&
-            atoi(value)) {
-            useMeta = false;
-        }
-#endif
         *cameraSource = CameraSource::CreateFromCamera(
                 mCamera, mCameraProxy, mCameraId, mClientName, mClientUid,
                 videoSize, mFrameRate,
-<<<<<<< HEAD
-                mPreviewSurface, useMeta /*storeMetaDataInVideoBuffers*/);
-=======
                 mPreviewSurface, encoderSupportsCameraSourceMetaDataMode);
->>>>>>> 126a6303
     }
     mCamera.clear();
     mCameraProxy.clear();
