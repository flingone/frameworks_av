/*
 * Copyright (C) 2009 The Android Open Source Project
 * Copyright (c) 2014, The Linux Foundation. All rights reserved.
 * Not a Contribution.
 *
 * Licensed under the Apache License, Version 2.0 (the "License");
 * you may not use this file except in compliance with the License.
 * You may obtain a copy of the License at
 *
 *      http://www.apache.org/licenses/LICENSE-2.0
 *
 * Unless required by applicable law or agreed to in writing, software
 * distributed under the License is distributed on an "AS IS" BASIS,
 * WITHOUT WARRANTIES OR CONDITIONS OF ANY KIND, either express or implied.
 * See the License for the specific language governing permissions and
 * limitations under the License.
 */

//#define LOG_NDEBUG 0
#define LOG_TAG "Utils"
#include <utils/Log.h>

#include "include/ESDS.h"

#include <arpa/inet.h>
#include <cutils/properties.h>
#include <media/stagefright/foundation/ABuffer.h>
#include <media/stagefright/foundation/ADebug.h>
#include <media/stagefright/foundation/AMessage.h>
#include <media/stagefright/MetaData.h>
#include <media/stagefright/MediaDefs.h>
#include <media/AudioSystem.h>
#include <media/MediaPlayerInterface.h>
#include <hardware/audio.h>
#include <media/stagefright/Utils.h>
#include <media/AudioParameter.h>
#ifdef QCOM_HARDWARE
#include <media/stagefright/ExtendedCodec.h>
#endif
#ifdef ENABLE_AV_ENHANCEMENTS
#include <QCMediaDefs.h>
#endif

namespace android {

uint16_t U16_AT(const uint8_t *ptr) {
    return ptr[0] << 8 | ptr[1];
}

uint32_t U32_AT(const uint8_t *ptr) {
    return ptr[0] << 24 | ptr[1] << 16 | ptr[2] << 8 | ptr[3];
}

uint64_t U64_AT(const uint8_t *ptr) {
    return ((uint64_t)U32_AT(ptr)) << 32 | U32_AT(ptr + 4);
}

uint16_t U16LE_AT(const uint8_t *ptr) {
    return ptr[0] | (ptr[1] << 8);
}

uint32_t U32LE_AT(const uint8_t *ptr) {
    return ptr[3] << 24 | ptr[2] << 16 | ptr[1] << 8 | ptr[0];
}

uint64_t U64LE_AT(const uint8_t *ptr) {
    return ((uint64_t)U32LE_AT(ptr + 4)) << 32 | U32LE_AT(ptr);
}

// XXX warning: these won't work on big-endian host.
uint64_t ntoh64(uint64_t x) {
    return ((uint64_t)ntohl(x & 0xffffffff) << 32) | ntohl(x >> 32);
}

uint64_t hton64(uint64_t x) {
    return ((uint64_t)htonl(x & 0xffffffff) << 32) | htonl(x >> 32);
}

status_t convertMetaDataToMessage(
        const sp<MetaData> &meta, sp<AMessage> *format) {
    format->clear();

    const char *mime;
    CHECK(meta->findCString(kKeyMIMEType, &mime));

    sp<AMessage> msg = new AMessage;
    msg->setString("mime", mime);

    int64_t durationUs;
    if (meta->findInt64(kKeyDuration, &durationUs)) {
        msg->setInt64("durationUs", durationUs);
    }

    int32_t isSync;
    if (meta->findInt32(kKeyIsSyncFrame, &isSync) && isSync != 0) {
        msg->setInt32("is-sync-frame", 1);
    }

    if (!strncasecmp("video/", mime, 6)) {
        int32_t width, height;
        CHECK(meta->findInt32(kKeyWidth, &width));
        CHECK(meta->findInt32(kKeyHeight, &height));

        msg->setInt32("width", width);
        msg->setInt32("height", height);

        int32_t sarWidth, sarHeight;
        if (meta->findInt32(kKeySARWidth, &sarWidth)
                && meta->findInt32(kKeySARHeight, &sarHeight)) {
            msg->setInt32("sar-width", sarWidth);
            msg->setInt32("sar-height", sarHeight);
        }
    } else if (!strncasecmp("audio/", mime, 6)) {
        int32_t numChannels, sampleRate;
        CHECK(meta->findInt32(kKeyChannelCount, &numChannels));
        CHECK(meta->findInt32(kKeySampleRate, &sampleRate));

        msg->setInt32("channel-count", numChannels);
        msg->setInt32("sample-rate", sampleRate);

        int32_t channelMask;
        if (meta->findInt32(kKeyChannelMask, &channelMask)) {
            msg->setInt32("channel-mask", channelMask);
        }

        int32_t delay = 0;
        if (meta->findInt32(kKeyEncoderDelay, &delay)) {
            msg->setInt32("encoder-delay", delay);
        }
        int32_t padding = 0;
        if (meta->findInt32(kKeyEncoderPadding, &padding)) {
            msg->setInt32("encoder-padding", padding);
        }

        int32_t isADTS;
        if (meta->findInt32(kKeyIsADTS, &isADTS)) {
            msg->setInt32("is-adts", true);
        }
    }

    int32_t maxInputSize;
    if (meta->findInt32(kKeyMaxInputSize, &maxInputSize)) {
        msg->setInt32("max-input-size", maxInputSize);
    }

    uint32_t type;
    const void *data;
    size_t size;
    if (meta->findData(kKeyAVCC, &type, &data, &size)) {
        // Parse the AVCDecoderConfigurationRecord

        const uint8_t *ptr = (const uint8_t *)data;

        CHECK(size >= 7);
        CHECK_EQ((unsigned)ptr[0], 1u);  // configurationVersion == 1
        uint8_t profile = ptr[1];
        uint8_t level = ptr[3];

        // There is decodable content out there that fails the following
        // assertion, let's be lenient for now...
        // CHECK((ptr[4] >> 2) == 0x3f);  // reserved

        size_t lengthSize = 1 + (ptr[4] & 3);

        // commented out check below as H264_QVGA_500_NO_AUDIO.3gp
        // violates it...
        // CHECK((ptr[5] >> 5) == 7);  // reserved

        size_t numSeqParameterSets = ptr[5] & 31;

        ptr += 6;
        size -= 6;

        sp<ABuffer> buffer = new ABuffer(1024);
        buffer->setRange(0, 0);

        for (size_t i = 0; i < numSeqParameterSets; ++i) {
            CHECK(size >= 2);
            size_t length = U16_AT(ptr);

            ptr += 2;
            size -= 2;

            CHECK(size >= length);

            memcpy(buffer->data() + buffer->size(), "\x00\x00\x00\x01", 4);
            memcpy(buffer->data() + buffer->size() + 4, ptr, length);
            buffer->setRange(0, buffer->size() + 4 + length);

            ptr += length;
            size -= length;
        }

        buffer->meta()->setInt32("csd", true);
        buffer->meta()->setInt64("timeUs", 0);

        msg->setBuffer("csd-0", buffer);

        buffer = new ABuffer(1024);
        buffer->setRange(0, 0);

        CHECK(size >= 1);
        size_t numPictureParameterSets = *ptr;
        ++ptr;
        --size;

        for (size_t i = 0; i < numPictureParameterSets; ++i) {
            CHECK(size >= 2);
            size_t length = U16_AT(ptr);

            ptr += 2;
            size -= 2;

            CHECK(size >= length);

            memcpy(buffer->data() + buffer->size(), "\x00\x00\x00\x01", 4);
            memcpy(buffer->data() + buffer->size() + 4, ptr, length);
            buffer->setRange(0, buffer->size() + 4 + length);

            ptr += length;
            size -= length;
        }

        buffer->meta()->setInt32("csd", true);
        buffer->meta()->setInt64("timeUs", 0);
        msg->setBuffer("csd-1", buffer);
    } else if (meta->findData(kKeyESDS, &type, &data, &size)) {
        ESDS esds((const char *)data, size);
        CHECK_EQ(esds.InitCheck(), (status_t)OK);

        const void *codec_specific_data;
        size_t codec_specific_data_size;
        esds.getCodecSpecificInfo(
                &codec_specific_data, &codec_specific_data_size);

        sp<ABuffer> buffer = new ABuffer(codec_specific_data_size);

        memcpy(buffer->data(), codec_specific_data,
               codec_specific_data_size);

        buffer->meta()->setInt32("csd", true);
        buffer->meta()->setInt64("timeUs", 0);
        msg->setBuffer("csd-0", buffer);
    } else if (meta->findData(kKeyVorbisInfo, &type, &data, &size)) {
        sp<ABuffer> buffer = new ABuffer(size);
        memcpy(buffer->data(), data, size);

        buffer->meta()->setInt32("csd", true);
        buffer->meta()->setInt64("timeUs", 0);
        msg->setBuffer("csd-0", buffer);

        if (!meta->findData(kKeyVorbisBooks, &type, &data, &size)) {
            return -EINVAL;
        }

        buffer = new ABuffer(size);
        memcpy(buffer->data(), data, size);

        buffer->meta()->setInt32("csd", true);
        buffer->meta()->setInt64("timeUs", 0);
        msg->setBuffer("csd-1", buffer);
    }

#ifdef QCOM_HARDWARE
    ExtendedCodec::convertMetaDataToMessage(meta, &msg);
#endif
    *format = msg;

    return OK;
}

static size_t reassembleAVCC(const sp<ABuffer> &csd0, const sp<ABuffer> csd1, char *avcc) {

    avcc[0] = 1;        // version
    avcc[1] = 0x64;     // profile
    avcc[2] = 0;        // unused (?)
    avcc[3] = 0xd;      // level
    avcc[4] = 0xff;     // reserved+size

    size_t i = 0;
    int numparams = 0;
    int lastparamoffset = 0;
    int avccidx = 6;
    do {
        if (i >= csd0->size() - 4 ||
                memcmp(csd0->data() + i, "\x00\x00\x00\x01", 4) == 0) {
            if (i >= csd0->size() - 4) {
                // there can't be another param here, so use all the rest
                i = csd0->size();
            }
            ALOGV("block at %d, last was %d", i, lastparamoffset);
            if (lastparamoffset > 0) {
                int size = i - lastparamoffset;
                avcc[avccidx++] = size >> 8;
                avcc[avccidx++] = size & 0xff;
                memcpy(avcc+avccidx, csd0->data() + lastparamoffset, size);
                avccidx += size;
                numparams++;
            }
            i += 4;
            lastparamoffset = i;
        } else {
            i++;
        }
    } while(i < csd0->size());
    ALOGV("csd0 contains %d params", numparams);

    avcc[5] = 0xe0 | numparams;
    //and now csd-1
    i = 0;
    numparams = 0;
    lastparamoffset = 0;
    int numpicparamsoffset = avccidx;
    avccidx++;
    do {
        if (i >= csd1->size() - 4 ||
                memcmp(csd1->data() + i, "\x00\x00\x00\x01", 4) == 0) {
            if (i >= csd1->size() - 4) {
                // there can't be another param here, so use all the rest
                i = csd1->size();
            }
            ALOGV("block at %d, last was %d", i, lastparamoffset);
            if (lastparamoffset > 0) {
                int size = i - lastparamoffset;
                avcc[avccidx++] = size >> 8;
                avcc[avccidx++] = size & 0xff;
                memcpy(avcc+avccidx, csd1->data() + lastparamoffset, size);
                avccidx += size;
                numparams++;
            }
            i += 4;
            lastparamoffset = i;
        } else {
            i++;
        }
    } while(i < csd1->size());
    avcc[numpicparamsoffset] = numparams;
    return avccidx;
}

static void reassembleESDS(const sp<ABuffer> &csd0, char *esds) {
    int csd0size = csd0->size();
    esds[0] = 3; // kTag_ESDescriptor;
    int esdescriptorsize = 26 + csd0size;
    CHECK(esdescriptorsize < 268435456); // 7 bits per byte, so max is 2^28-1
    esds[1] = 0x80 | (esdescriptorsize >> 21);
    esds[2] = 0x80 | ((esdescriptorsize >> 14) & 0x7f);
    esds[3] = 0x80 | ((esdescriptorsize >> 7) & 0x7f);
    esds[4] = (esdescriptorsize & 0x7f);
    esds[5] = esds[6] = 0; // es id
    esds[7] = 0; // flags
    esds[8] = 4; // kTag_DecoderConfigDescriptor
    int configdescriptorsize = 18 + csd0size;
    esds[9] = 0x80 | (configdescriptorsize >> 21);
    esds[10] = 0x80 | ((configdescriptorsize >> 14) & 0x7f);
    esds[11] = 0x80 | ((configdescriptorsize >> 7) & 0x7f);
    esds[12] = (configdescriptorsize & 0x7f);
    esds[13] = 0x40; // objectTypeIndication
    esds[14] = 0x15; // not sure what 14-25 mean, they are ignored by ESDS.cpp,
    esds[15] = 0x00; // but the actual values here were taken from a real file.
    esds[16] = 0x18;
    esds[17] = 0x00;
    esds[18] = 0x00;
    esds[19] = 0x00;
    esds[20] = 0xfa;
    esds[21] = 0x00;
    esds[22] = 0x00;
    esds[23] = 0x00;
    esds[24] = 0xfa;
    esds[25] = 0x00;
    esds[26] = 5; // kTag_DecoderSpecificInfo;
    esds[27] = 0x80 | (csd0size >> 21);
    esds[28] = 0x80 | ((csd0size >> 14) & 0x7f);
    esds[29] = 0x80 | ((csd0size >> 7) & 0x7f);
    esds[30] = (csd0size & 0x7f);
    memcpy((void*)&esds[31], csd0->data(), csd0size);
    // data following this is ignored, so don't bother appending it

}

void convertMessageToMetaData(const sp<AMessage> &msg, sp<MetaData> &meta) {
    AString mime;
    if (msg->findString("mime", &mime)) {
        meta->setCString(kKeyMIMEType, mime.c_str());
    } else {
        ALOGW("did not find mime type");
    }

    int64_t durationUs;
    if (msg->findInt64("durationUs", &durationUs)) {
        meta->setInt64(kKeyDuration, durationUs);
    }

    int32_t isSync;
    if (msg->findInt32("is-sync-frame", &isSync) && isSync != 0) {
        meta->setInt32(kKeyIsSyncFrame, 1);
    }

    if (mime.startsWith("video/")) {
        int32_t width;
        int32_t height;
        if (msg->findInt32("width", &width) && msg->findInt32("height", &height)) {
            meta->setInt32(kKeyWidth, width);
            meta->setInt32(kKeyHeight, height);
        } else {
            ALOGW("did not find width and/or height");
        }

        int32_t sarWidth, sarHeight;
        if (msg->findInt32("sar-width", &sarWidth)
                && msg->findInt32("sar-height", &sarHeight)) {
            meta->setInt32(kKeySARWidth, sarWidth);
            meta->setInt32(kKeySARHeight, sarHeight);
        }
    } else if (mime.startsWith("audio/")) {
        int32_t numChannels;
        if (msg->findInt32("channel-count", &numChannels)) {
            meta->setInt32(kKeyChannelCount, numChannels);
        }
        int32_t sampleRate;
        if (msg->findInt32("sample-rate", &sampleRate)) {
            meta->setInt32(kKeySampleRate, sampleRate);
        }
        int32_t channelMask;
        if (msg->findInt32("channel-mask", &channelMask)) {
            meta->setInt32(kKeyChannelMask, channelMask);
        }
        int32_t delay = 0;
        if (msg->findInt32("encoder-delay", &delay)) {
            meta->setInt32(kKeyEncoderDelay, delay);
        }
        int32_t padding = 0;
        if (msg->findInt32("encoder-padding", &padding)) {
            meta->setInt32(kKeyEncoderPadding, padding);
        }

        int32_t isADTS;
        if (msg->findInt32("is-adts", &isADTS)) {
            meta->setInt32(kKeyIsADTS, isADTS);
        }
    }

    int32_t maxInputSize;
    if (msg->findInt32("max-input-size", &maxInputSize)) {
        meta->setInt32(kKeyMaxInputSize, maxInputSize);
    }

    // reassemble the csd data into its original form
    sp<ABuffer> csd0;
    if (msg->findBuffer("csd-0", &csd0)) {
        if (mime.startsWith("video/")) { // do we need to be stricter than this?
            sp<ABuffer> csd1;
            if (msg->findBuffer("csd-1", &csd1)) {
                char avcc[1024]; // that oughta be enough, right?
                size_t outsize = reassembleAVCC(csd0, csd1, avcc);
                meta->setData(kKeyAVCC, kKeyAVCC, avcc, outsize);
            } else {
                int csd0size = csd0->size();
                char esds[csd0size + 31];
                reassembleESDS(csd0, esds);
                meta->setData(kKeyESDS, kKeyESDS, esds, sizeof(esds));
            }
        } else if (mime.startsWith("audio/")) {
            int csd0size = csd0->size();
            char esds[csd0size + 31];
            reassembleESDS(csd0, esds);
            meta->setData(kKeyESDS, kKeyESDS, esds, sizeof(esds));
        }
    }

    // XXX TODO add whatever other keys there are

#if 0
    ALOGI("converted %s to:", msg->debugString(0).c_str());
    meta->dumpToLog();
#endif
}

AString MakeUserAgent() {
    AString ua;
    ua.append("stagefright/1.2 (Linux;Android ");

#if (PROPERTY_VALUE_MAX < 8)
#error "PROPERTY_VALUE_MAX must be at least 8"
#endif

    char value[PROPERTY_VALUE_MAX];
    property_get("ro.build.version.release", value, "Unknown");
    ua.append(value);
    ua.append(")");

    return ua;
}

status_t sendMetaDataToHal(sp<MediaPlayerBase::AudioSink>& sink,
                           const sp<MetaData>& meta)
{
    int32_t sampleRate = 0;
    int32_t bitRate = 0;
    int32_t channelMask = 0;
    int32_t delaySamples = 0;
    int32_t paddingSamples = 0;
    int32_t isADTS = 0;

    AudioParameter param = AudioParameter();

    if (meta->findInt32(kKeySampleRate, &sampleRate)) {
        param.addInt(String8(AUDIO_OFFLOAD_CODEC_SAMPLE_RATE), sampleRate);
    }
    if (meta->findInt32(kKeyChannelMask, &channelMask)) {
        param.addInt(String8(AUDIO_OFFLOAD_CODEC_NUM_CHANNEL), channelMask);
    }
    if (meta->findInt32(kKeyBitRate, &bitRate)) {
        param.addInt(String8(AUDIO_OFFLOAD_CODEC_AVG_BIT_RATE), bitRate);
    }
    if (meta->findInt32(kKeyEncoderDelay, &delaySamples)) {
        param.addInt(String8(AUDIO_OFFLOAD_CODEC_DELAY_SAMPLES), delaySamples);
    }
    if (meta->findInt32(kKeyEncoderPadding, &paddingSamples)) {
        param.addInt(String8(AUDIO_OFFLOAD_CODEC_PADDING_SAMPLES), paddingSamples);
    }
    if (meta->findInt32(kKeyIsADTS, &isADTS)) {
        param.addInt(String8(AUDIO_OFFLOAD_CODEC_FORMAT), 0x02 /*SND_AUDIOSTREAMFORMAT_MP4ADTS*/);
    }

    ALOGV("sendMetaDataToHal: bitRate %d, sampleRate %d, chanMask %d,"
          "delaySample %d, paddingSample %d", bitRate, sampleRate,
          channelMask, delaySamples, paddingSamples);

    sink->setParameters(param.toString());
    return OK;
}

struct mime_conv_t {
    const char* mime;
    audio_format_t format;
};

static const struct mime_conv_t mimeLookup[] = {
    { MEDIA_MIMETYPE_AUDIO_MPEG,        AUDIO_FORMAT_MP3 },
    { MEDIA_MIMETYPE_AUDIO_RAW,         AUDIO_FORMAT_PCM_16_BIT },
    { MEDIA_MIMETYPE_AUDIO_AMR_NB,      AUDIO_FORMAT_AMR_NB },
    { MEDIA_MIMETYPE_AUDIO_AMR_WB,      AUDIO_FORMAT_AMR_WB },
    { MEDIA_MIMETYPE_AUDIO_AAC,         AUDIO_FORMAT_AAC },
    { MEDIA_MIMETYPE_AUDIO_VORBIS,      AUDIO_FORMAT_VORBIS },
#ifdef ENABLE_AV_ENHANCEMENTS
    { MEDIA_MIMETYPE_AUDIO_AC3,         AUDIO_FORMAT_AC3 },
    { MEDIA_MIMETYPE_AUDIO_AMR_WB_PLUS, AUDIO_FORMAT_AMR_WB_PLUS },
    { MEDIA_MIMETYPE_AUDIO_DTS,         AUDIO_FORMAT_DTS },
    { MEDIA_MIMETYPE_AUDIO_EAC3,        AUDIO_FORMAT_EAC3 },
    { MEDIA_MIMETYPE_AUDIO_EVRC,        AUDIO_FORMAT_EVRC },
    { MEDIA_MIMETYPE_AUDIO_QCELP,       AUDIO_FORMAT_QCELP },
    { MEDIA_MIMETYPE_AUDIO_WMA,         AUDIO_FORMAT_WMA },
#endif
    { 0, AUDIO_FORMAT_INVALID }
};

status_t mapMimeToAudioFormat( audio_format_t& format, const char* mime )
{
const struct mime_conv_t* p = &mimeLookup[0];
    while (p->mime != NULL) {
        if (0 == strcasecmp(mime, p->mime)) {
            format = p->format;
            return OK;
        }
        ++p;
    }

    return BAD_VALUE;
}

bool canOffloadStream(const sp<MetaData>& meta, bool hasVideo, const sp<MetaData>& vMeta,
                      bool isStreaming, audio_stream_type_t streamType)
{
    const char *mime;
    CHECK(meta->findCString(kKeyMIMEType, &mime));

    if (hasVideo) {
        const char *vMime;
        CHECK(vMeta->findCString(kKeyMIMEType, &vMime));
#ifdef ENABLE_AV_ENHANCEMENTS
        if (!strncmp(vMime, MEDIA_MIMETYPE_VIDEO_HEVC, 10)) {
            ALOGD("Do not offload HEVC audio+video playback");
            return false;
        }
#endif
    }

    audio_offload_info_t info = AUDIO_INFO_INITIALIZER;

    info.format = AUDIO_FORMAT_INVALID;
    if (mapMimeToAudioFormat(info.format, mime) != OK) {
        ALOGE(" Couldn't map mime type \"%s\" to a valid AudioSystem::audio_format !", mime);
        return false;
    } else {
#ifdef QCOM_HARDWARE
        // Override audio format for PCM offload
        if (info.format == AUDIO_FORMAT_PCM_16_BIT) {
            info.format = AUDIO_FORMAT_PCM_16_BIT_OFFLOAD;
        }
#endif
        ALOGV("Mime type \"%s\" mapped to audio_format %d", mime, info.format);
    }

    if (AUDIO_FORMAT_INVALID == info.format) {
        // can't offload if we don't know what the source format is
        ALOGE("mime type \"%s\" not a known audio format", mime);
        return false;
    }

<<<<<<< HEAD
    // check whether it is ELD/LD/main content -> no offloading
=======
    // check whether it is ELD/LD content -> no offloading
>>>>>>> 66809dc4
    // FIXME: this should depend on audio DSP capabilities. mapMimeToAudioFormat() should use the
    // metadata to refine the AAC format and the audio HAL should only list supported profiles.
    int32_t aacaot = -1;
    if (meta->findInt32(kKeyAACAOT, &aacaot)) {
<<<<<<< HEAD
        if (aacaot == 23 || aacaot == 39 || aacaot == 1) {
            ALOGV("track of type '%s' is ELD/LD/main content", mime);
=======
        if (aacaot == 23 || aacaot == 39 ) {
            ALOGV("track of type '%s' is ELD/LD content", mime);
>>>>>>> 66809dc4
            return false;
        }
    }

    int32_t srate = -1;
    if (!meta->findInt32(kKeySampleRate, &srate)) {
        ALOGV("track of type '%s' does not publish sample rate", mime);
    }
    info.sample_rate = srate;

    int32_t cmask = 0;
    if (!meta->findInt32(kKeyChannelMask, &cmask)) {
        ALOGV("track of type '%s' does not publish channel mask", mime);

        // Try a channel count instead
        int32_t channelCount;
        if (!meta->findInt32(kKeyChannelCount, &channelCount)) {
            ALOGV("track of type '%s' does not publish channel count", mime);
        } else {
            cmask = audio_channel_out_mask_from_count(channelCount);
        }
    }
    info.channel_mask = cmask;

    int64_t duration = 0;
    if (!meta->findInt64(kKeyDuration, &duration)) {
        ALOGV("track of type '%s' does not publish duration", mime);
    }
    info.duration_us = duration;

    int32_t brate = -1;
    if (!meta->findInt32(kKeyBitRate, &brate)) {
        ALOGV("track of type '%s' does not publish bitrate", mime);
     }
    info.bit_rate = brate;


    info.stream_type = streamType;
    info.has_video = hasVideo;
    info.is_streaming = isStreaming;

    // Check if offload is possible for given format, stream type, sample rate,
    // bit rate, duration, video and streaming
    return AudioSystem::isOffloadSupported(info);
}

}  // namespace android
<|MERGE_RESOLUTION|>--- conflicted
+++ resolved
@@ -608,22 +608,24 @@
         return false;
     }
 
-<<<<<<< HEAD
     // check whether it is ELD/LD/main content -> no offloading
-=======
-    // check whether it is ELD/LD content -> no offloading
->>>>>>> 66809dc4
     // FIXME: this should depend on audio DSP capabilities. mapMimeToAudioFormat() should use the
     // metadata to refine the AAC format and the audio HAL should only list supported profiles.
     int32_t aacaot = -1;
     if (meta->findInt32(kKeyAACAOT, &aacaot)) {
-<<<<<<< HEAD
         if (aacaot == 23 || aacaot == 39 || aacaot == 1) {
             ALOGV("track of type '%s' is ELD/LD/main content", mime);
-=======
+            return false;
+        }
+    }
+
+    // check whether it is ELD/LD content -> no offloading
+    // FIXME: this should depend on audio DSP capabilities. mapMimeToAudioFormat() should use the
+    // metadata to refine the AAC format and the audio HAL should only list supported profiles.
+    int32_t aacaot = -1;
+    if (meta->findInt32(kKeyAACAOT, &aacaot)) {
         if (aacaot == 23 || aacaot == 39 ) {
             ALOGV("track of type '%s' is ELD/LD content", mime);
->>>>>>> 66809dc4
             return false;
         }
     }
