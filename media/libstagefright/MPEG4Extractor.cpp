--- conflicted
+++ resolved
@@ -2402,11 +2402,6 @@
         return ERROR_MALFORMED;
     }
 
-    static uint32_t kSamplingRate[] = {
-        96000, 88200, 64000, 48000, 44100, 32000, 24000, 22050,
-        16000, 12000, 11025, 8000, 7350
-    };
-
     ABitReader br(csd, csd_size);
     uint32_t objectType = br.getBits(5);
 
@@ -2414,15 +2409,12 @@
         objectType = 32 + br.getBits(6);
     }
 
-<<<<<<< HEAD
     if(objectType == 1) { //AAC Main profile
         ALOGD("\n >>> Found AAC mainprofile in MPEG4 Extractor... \n");
     }
 
     mLastTrack->meta->setInt32(kKeyAACProfile, objectType);
 
-=======
->>>>>>> 66809dc4
     //keep AOT type
     mLastTrack->meta->setInt32(kKeyAACAOT, objectType);
 
@@ -2439,11 +2431,6 @@
         sampleRate = br.getBits(24);
         numChannels = br.getBits(4);
     } else {
-<<<<<<< HEAD
-=======
-        numChannels = br.getBits(4);
-
->>>>>>> 66809dc4
         if (freqIndex == 13 || freqIndex == 14) {
             return ERROR_MALFORMED;
         }
@@ -2454,12 +2441,6 @@
         // SBR specific config per 14496-3 table 1.13
         freqIndex = br.getBits(4);
 
-<<<<<<< HEAD
-        if (freqIndex == 13 || freqIndex == 14) {
-            return ERROR_MALFORMED;
-        }
-        if (freqIndex == 15) {
-=======
         sampleRate = kSamplingRate[freqIndex];
     }
 
@@ -2467,17 +2448,11 @@
         uint32_t extFreqIndex = br.getBits(4);
         int32_t extSampleRate;
         if (extFreqIndex == 15) {
->>>>>>> 66809dc4
             if (csd_size < 8) {
                 return ERROR_MALFORMED;
             }
             extSampleRate = br.getBits(24);
         } else {
-<<<<<<< HEAD
-            extSampleRate = kSamplingRate[freqIndex];
-        }
-        mLastTrack->meta->setInt32(kKeyExtSampleRate, extSampleRate);
-=======
             if (extFreqIndex == 13 || extFreqIndex == 14) {
                 return ERROR_MALFORMED;
             }
@@ -2485,7 +2460,6 @@
         }
         //TODO: save the extension sampling rate value in meta data =>
         //      mLastTrack->meta->setInt32(kKeyExtSampleRate, extSampleRate);
->>>>>>> 66809dc4
     }
 
     if (numChannels == 0) {
