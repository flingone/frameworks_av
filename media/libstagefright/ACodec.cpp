/*
 * Copyright (C) 2010 The Android Open Source Project
 *
 * Licensed under the Apache License, Version 2.0 (the "License");
 * you may not use this file except in compliance with the License.
 * You may obtain a copy of the License at
 *
 *      http://www.apache.org/licenses/LICENSE-2.0
 *
 * Unless required by applicable law or agreed to in writing, software
 * distributed under the License is distributed on an "AS IS" BASIS,
 * WITHOUT WARRANTIES OR CONDITIONS OF ANY KIND, either express or implied.
 * See the License for the specific language governing permissions and
 * limitations under the License.
 */

//#define LOG_NDEBUG 0
#define LOG_TAG "ACodec"

#include <media/stagefright/ACodec.h>

#include <binder/MemoryDealer.h>

#include <media/stagefright/foundation/hexdump.h>
#include <media/stagefright/foundation/ABuffer.h>
#include <media/stagefright/foundation/ADebug.h>
#include <media/stagefright/foundation/AMessage.h>

#include <media/stagefright/BufferProducerWrapper.h>
#include <media/stagefright/MediaCodecList.h>
#include <media/stagefright/MediaDefs.h>
#include <media/stagefright/NativeWindowWrapper.h>
#include <media/stagefright/OMXClient.h>
#include <media/stagefright/OMXCodec.h>
#ifdef QCOM_HARDWARE
#include <media/stagefright/ExtendedCodec.h>
#endif

#include <media/hardware/HardwareAPI.h>

#include <OMX_Component.h>

#ifdef USE_SAMSUNG_COLORFORMAT
#include <sec_format.h>
#endif

#ifdef USE_TI_CUSTOM_DOMX
#include <OMX_TI_IVCommon.h>
#endif

#include "include/avc_utils.h"
#ifdef QCOM_HARDWARE
#include "include/ExtendedUtils.h"
#endif

namespace android {

template<class T>
static void InitOMXParams(T *params) {
    params->nSize = sizeof(T);
    params->nVersion.s.nVersionMajor = 1;
    params->nVersion.s.nVersionMinor = 0;
    params->nVersion.s.nRevision = 0;
    params->nVersion.s.nStep = 0;
}

struct CodecObserver : public BnOMXObserver {
    CodecObserver() {}

    void setNotificationMessage(const sp<AMessage> &msg) {
        mNotify = msg;
    }

    // from IOMXObserver
    virtual void onMessage(const omx_message &omx_msg) {
        sp<AMessage> msg = mNotify->dup();

        msg->setInt32("type", omx_msg.type);
        msg->setPointer("node", omx_msg.node);

        switch (omx_msg.type) {
            case omx_message::EVENT:
            {
                msg->setInt32("event", omx_msg.u.event_data.event);
                msg->setInt32("data1", omx_msg.u.event_data.data1);
                msg->setInt32("data2", omx_msg.u.event_data.data2);
                break;
            }

            case omx_message::EMPTY_BUFFER_DONE:
            {
                msg->setPointer("buffer", omx_msg.u.buffer_data.buffer);
                break;
            }

            case omx_message::FILL_BUFFER_DONE:
            {
                msg->setPointer(
                        "buffer", omx_msg.u.extended_buffer_data.buffer);
                msg->setInt32(
                        "range_offset",
                        omx_msg.u.extended_buffer_data.range_offset);
                msg->setInt32(
                        "range_length",
                        omx_msg.u.extended_buffer_data.range_length);
                msg->setInt32(
                        "flags",
                        omx_msg.u.extended_buffer_data.flags);
                msg->setInt64(
                        "timestamp",
                        omx_msg.u.extended_buffer_data.timestamp);
                msg->setPointer(
                        "platform_private",
                        omx_msg.u.extended_buffer_data.platform_private);
                msg->setPointer(
                        "data_ptr",
                        omx_msg.u.extended_buffer_data.data_ptr);
                break;
            }

            default:
                TRESPASS();
                break;
        }

        msg->post();
    }

protected:
    virtual ~CodecObserver() {}

private:
    sp<AMessage> mNotify;

    DISALLOW_EVIL_CONSTRUCTORS(CodecObserver);
};

////////////////////////////////////////////////////////////////////////////////

struct ACodec::BaseState : public AState {
    BaseState(ACodec *codec, const sp<AState> &parentState = NULL);

protected:
    enum PortMode {
        KEEP_BUFFERS,
        RESUBMIT_BUFFERS,
        FREE_BUFFERS,
    };

    ACodec *mCodec;

    virtual PortMode getPortMode(OMX_U32 portIndex);

    virtual bool onMessageReceived(const sp<AMessage> &msg);

    virtual bool onOMXEvent(OMX_EVENTTYPE event, OMX_U32 data1, OMX_U32 data2);

    virtual void onOutputBufferDrained(const sp<AMessage> &msg);
    virtual void onInputBufferFilled(const sp<AMessage> &msg);

    void postFillThisBuffer(BufferInfo *info);

private:
    bool onOMXMessage(const sp<AMessage> &msg);

    bool onOMXEmptyBufferDone(IOMX::buffer_id bufferID);

    bool onOMXFillBufferDone(
            IOMX::buffer_id bufferID,
            size_t rangeOffset, size_t rangeLength,
            OMX_U32 flags,
            int64_t timeUs,
            void *platformPrivate,
            void *dataPtr);

    void getMoreInputDataIfPossible();

    DISALLOW_EVIL_CONSTRUCTORS(BaseState);
};

////////////////////////////////////////////////////////////////////////////////

struct ACodec::DeathNotifier : public IBinder::DeathRecipient {
    DeathNotifier(const sp<AMessage> &notify)
        : mNotify(notify) {
    }

    virtual void binderDied(const wp<IBinder> &) {
        mNotify->post();
    }

protected:
    virtual ~DeathNotifier() {}

private:
    sp<AMessage> mNotify;

    DISALLOW_EVIL_CONSTRUCTORS(DeathNotifier);
};

struct ACodec::UninitializedState : public ACodec::BaseState {
    UninitializedState(ACodec *codec);

protected:
    virtual bool onMessageReceived(const sp<AMessage> &msg);
    virtual void stateEntered();

private:
    void onSetup(const sp<AMessage> &msg);
    bool onAllocateComponent(const sp<AMessage> &msg);

    sp<DeathNotifier> mDeathNotifier;

    DISALLOW_EVIL_CONSTRUCTORS(UninitializedState);
};

////////////////////////////////////////////////////////////////////////////////

struct ACodec::LoadedState : public ACodec::BaseState {
    LoadedState(ACodec *codec);

protected:
    virtual bool onMessageReceived(const sp<AMessage> &msg);
    virtual void stateEntered();

private:
    friend struct ACodec::UninitializedState;

    bool onConfigureComponent(const sp<AMessage> &msg);
    void onCreateInputSurface(const sp<AMessage> &msg);
    void onStart();
    void onShutdown(bool keepComponentAllocated);

    DISALLOW_EVIL_CONSTRUCTORS(LoadedState);
};

////////////////////////////////////////////////////////////////////////////////

struct ACodec::LoadedToIdleState : public ACodec::BaseState {
    LoadedToIdleState(ACodec *codec);

protected:
    virtual bool onMessageReceived(const sp<AMessage> &msg);
    virtual bool onOMXEvent(OMX_EVENTTYPE event, OMX_U32 data1, OMX_U32 data2);
    virtual void stateEntered();

private:
    status_t allocateBuffers();

    DISALLOW_EVIL_CONSTRUCTORS(LoadedToIdleState);
};

////////////////////////////////////////////////////////////////////////////////

struct ACodec::IdleToExecutingState : public ACodec::BaseState {
    IdleToExecutingState(ACodec *codec);

protected:
    virtual bool onMessageReceived(const sp<AMessage> &msg);
    virtual bool onOMXEvent(OMX_EVENTTYPE event, OMX_U32 data1, OMX_U32 data2);
    virtual void stateEntered();

private:
    DISALLOW_EVIL_CONSTRUCTORS(IdleToExecutingState);
};

////////////////////////////////////////////////////////////////////////////////

struct ACodec::ExecutingState : public ACodec::BaseState {
    ExecutingState(ACodec *codec);

    void submitRegularOutputBuffers();
    void submitOutputMetaBuffers();
    void submitOutputBuffers();

    // Submit output buffers to the decoder, submit input buffers to client
    // to fill with data.
    void resume();

    // Returns true iff input and output buffers are in play.
    bool active() const { return mActive; }

protected:
    virtual PortMode getPortMode(OMX_U32 portIndex);
    virtual bool onMessageReceived(const sp<AMessage> &msg);
    virtual void stateEntered();

    virtual bool onOMXEvent(OMX_EVENTTYPE event, OMX_U32 data1, OMX_U32 data2);

private:
    bool mActive;

    DISALLOW_EVIL_CONSTRUCTORS(ExecutingState);
};

////////////////////////////////////////////////////////////////////////////////

struct ACodec::OutputPortSettingsChangedState : public ACodec::BaseState {
    OutputPortSettingsChangedState(ACodec *codec);

protected:
    virtual PortMode getPortMode(OMX_U32 portIndex);
    virtual bool onMessageReceived(const sp<AMessage> &msg);
    virtual void stateEntered();

    virtual bool onOMXEvent(OMX_EVENTTYPE event, OMX_U32 data1, OMX_U32 data2);

private:
    DISALLOW_EVIL_CONSTRUCTORS(OutputPortSettingsChangedState);
};

////////////////////////////////////////////////////////////////////////////////

struct ACodec::ExecutingToIdleState : public ACodec::BaseState {
    ExecutingToIdleState(ACodec *codec);

protected:
    virtual bool onMessageReceived(const sp<AMessage> &msg);
    virtual void stateEntered();

    virtual bool onOMXEvent(OMX_EVENTTYPE event, OMX_U32 data1, OMX_U32 data2);

    virtual void onOutputBufferDrained(const sp<AMessage> &msg);
    virtual void onInputBufferFilled(const sp<AMessage> &msg);

private:
    void changeStateIfWeOwnAllBuffers();

    bool mComponentNowIdle;

    DISALLOW_EVIL_CONSTRUCTORS(ExecutingToIdleState);
};

////////////////////////////////////////////////////////////////////////////////

struct ACodec::IdleToLoadedState : public ACodec::BaseState {
    IdleToLoadedState(ACodec *codec);

protected:
    virtual bool onMessageReceived(const sp<AMessage> &msg);
    virtual void stateEntered();

    virtual bool onOMXEvent(OMX_EVENTTYPE event, OMX_U32 data1, OMX_U32 data2);

private:
    DISALLOW_EVIL_CONSTRUCTORS(IdleToLoadedState);
};

////////////////////////////////////////////////////////////////////////////////

struct ACodec::FlushingState : public ACodec::BaseState {
    FlushingState(ACodec *codec);

protected:
    virtual bool onMessageReceived(const sp<AMessage> &msg);
    virtual void stateEntered();

    virtual bool onOMXEvent(OMX_EVENTTYPE event, OMX_U32 data1, OMX_U32 data2);

    virtual void onOutputBufferDrained(const sp<AMessage> &msg);
    virtual void onInputBufferFilled(const sp<AMessage> &msg);

private:
    bool mFlushComplete[2];

    void changeStateIfWeOwnAllBuffers();

    DISALLOW_EVIL_CONSTRUCTORS(FlushingState);
};

////////////////////////////////////////////////////////////////////////////////

ACodec::ACodec()
    : mQuirks(0),
      mNode(NULL),
      mSentFormat(false),
      mIsEncoder(false),
      mUseMetadataOnEncoderOutput(false),
      mShutdownInProgress(false),
      mIsConfiguredForAdaptivePlayback(false),
      mEncoderDelay(0),
      mEncoderPadding(0),
      mChannelMaskPresent(false),
      mChannelMask(0),
      mDequeueCounter(0),
      mStoreMetaDataInOutputBuffers(false),
      mMetaDataBuffersToSubmit(0),
      mRepeatFrameDelayUs(-1ll),
      mMaxPtsGapUs(-1l) {
    mUninitializedState = new UninitializedState(this);
    mLoadedState = new LoadedState(this);
    mLoadedToIdleState = new LoadedToIdleState(this);
    mIdleToExecutingState = new IdleToExecutingState(this);
    mExecutingState = new ExecutingState(this);

    mOutputPortSettingsChangedState =
        new OutputPortSettingsChangedState(this);

    mExecutingToIdleState = new ExecutingToIdleState(this);
    mIdleToLoadedState = new IdleToLoadedState(this);
    mFlushingState = new FlushingState(this);

    mPortEOS[kPortIndexInput] = mPortEOS[kPortIndexOutput] = false;
    mInputEOSResult = OK;

    changeState(mUninitializedState);
}

ACodec::~ACodec() {
}

void ACodec::setNotificationMessage(const sp<AMessage> &msg) {
    mNotify = msg;
}

void ACodec::initiateSetup(const sp<AMessage> &msg) {
    msg->setWhat(kWhatSetup);
    msg->setTarget(id());
    msg->post();
}

void ACodec::signalSetParameters(const sp<AMessage> &params) {
    sp<AMessage> msg = new AMessage(kWhatSetParameters, id());
    msg->setMessage("params", params);
    msg->post();
}

void ACodec::initiateAllocateComponent(const sp<AMessage> &msg) {
    msg->setWhat(kWhatAllocateComponent);
    msg->setTarget(id());
    msg->post();
}

void ACodec::initiateConfigureComponent(const sp<AMessage> &msg) {
    msg->setWhat(kWhatConfigureComponent);
    msg->setTarget(id());
    msg->post();
}

void ACodec::initiateCreateInputSurface() {
    (new AMessage(kWhatCreateInputSurface, id()))->post();
}

void ACodec::signalEndOfInputStream() {
    (new AMessage(kWhatSignalEndOfInputStream, id()))->post();
}

void ACodec::initiateStart() {
    (new AMessage(kWhatStart, id()))->post();
}

void ACodec::signalFlush() {
    ALOGV("[%s] signalFlush", mComponentName.c_str());
    (new AMessage(kWhatFlush, id()))->post();
}

void ACodec::signalResume() {
    (new AMessage(kWhatResume, id()))->post();
}

void ACodec::initiateShutdown(bool keepComponentAllocated) {
    sp<AMessage> msg = new AMessage(kWhatShutdown, id());
    msg->setInt32("keepComponentAllocated", keepComponentAllocated);
    msg->post();
}

void ACodec::signalRequestIDRFrame() {
    (new AMessage(kWhatRequestIDRFrame, id()))->post();
}

// *** NOTE: THE FOLLOWING WORKAROUND WILL BE REMOVED ***
// Some codecs may return input buffers before having them processed.
// This causes a halt if we already signaled an EOS on the input
// port.  For now keep submitting an output buffer if there was an
// EOS on the input port, but not yet on the output port.
void ACodec::signalSubmitOutputMetaDataBufferIfEOS_workaround() {
    if (mPortEOS[kPortIndexInput] && !mPortEOS[kPortIndexOutput] &&
            mMetaDataBuffersToSubmit > 0) {
        (new AMessage(kWhatSubmitOutputMetaDataBufferIfEOS, id()))->post();
    }
}

status_t ACodec::allocateBuffersOnPort(OMX_U32 portIndex) {
    CHECK(portIndex == kPortIndexInput || portIndex == kPortIndexOutput);

    CHECK(mDealer[portIndex] == NULL);
    CHECK(mBuffers[portIndex].isEmpty());

    status_t err;
    if (mNativeWindow != NULL && portIndex == kPortIndexOutput) {
        if (mStoreMetaDataInOutputBuffers) {
            err = allocateOutputMetaDataBuffers();
        } else {
            err = allocateOutputBuffersFromNativeWindow();
        }
    } else {
        OMX_PARAM_PORTDEFINITIONTYPE def;
        InitOMXParams(&def);
        def.nPortIndex = portIndex;

        err = mOMX->getParameter(
                mNode, OMX_IndexParamPortDefinition, &def, sizeof(def));

        if (err == OK) {
            ALOGV("[%s] Allocating %lu buffers of size %lu on %s port",
                    mComponentName.c_str(),
                    def.nBufferCountActual, def.nBufferSize,
                    portIndex == kPortIndexInput ? "input" : "output");

            size_t totalSize = def.nBufferCountActual * def.nBufferSize;
            mDealer[portIndex] = new MemoryDealer(totalSize, "ACodec");

            for (OMX_U32 i = 0; i < def.nBufferCountActual; ++i) {
                sp<IMemory> mem = mDealer[portIndex]->allocate(def.nBufferSize);
                CHECK(mem.get() != NULL);

                BufferInfo info;
                info.mStatus = BufferInfo::OWNED_BY_US;

                uint32_t requiresAllocateBufferBit =
                    (portIndex == kPortIndexInput)
                        ? OMXCodec::kRequiresAllocateBufferOnInputPorts
                        : OMXCodec::kRequiresAllocateBufferOnOutputPorts;

                if ((portIndex == kPortIndexInput && (mFlags & kFlagIsSecure))
                        || mUseMetadataOnEncoderOutput) {
                    mem.clear();

                    void *ptr;
                    err = mOMX->allocateBuffer(
                            mNode, portIndex, def.nBufferSize, &info.mBufferID,
                            &ptr);

                    int32_t bufSize = mUseMetadataOnEncoderOutput ?
                            (4 + sizeof(buffer_handle_t)) : def.nBufferSize;

                    info.mData = new ABuffer(ptr, bufSize);
                } else if (mQuirks & requiresAllocateBufferBit) {
                    err = mOMX->allocateBufferWithBackup(
                            mNode, portIndex, mem, &info.mBufferID);
                } else {
                    err = mOMX->useBuffer(mNode, portIndex, mem, &info.mBufferID);
                }

                if (mem != NULL) {
                    info.mData = new ABuffer(mem->pointer(), def.nBufferSize);
                }

                mBuffers[portIndex].push(info);
            }
        }
    }

    if (err != OK) {
        return err;
    }

    sp<AMessage> notify = mNotify->dup();
    notify->setInt32("what", ACodec::kWhatBuffersAllocated);

    notify->setInt32("portIndex", portIndex);

    sp<PortDescription> desc = new PortDescription;

    for (size_t i = 0; i < mBuffers[portIndex].size(); ++i) {
        const BufferInfo &info = mBuffers[portIndex][i];

        desc->addBuffer(info.mBufferID, info.mData);
    }

    notify->setObject("portDesc", desc);
    notify->post();

    return OK;
}

status_t ACodec::configureOutputBuffersFromNativeWindow(
        OMX_U32 *bufferCount, OMX_U32 *bufferSize,
        OMX_U32 *minUndequeuedBuffers) {
    OMX_PARAM_PORTDEFINITIONTYPE def;
    InitOMXParams(&def);
    def.nPortIndex = kPortIndexOutput;

    status_t err = mOMX->getParameter(
            mNode, OMX_IndexParamPortDefinition, &def, sizeof(def));

    if (err != OK) {
        return err;
    }

#ifdef USE_SAMSUNG_COLORFORMAT
    OMX_COLOR_FORMATTYPE eNativeColorFormat = def.format.video.eColorFormat;
    setNativeWindowColorFormat(eNativeColorFormat);

    err = native_window_set_buffers_geometry(
    mNativeWindow.get(),
    def.format.video.nFrameWidth,
    def.format.video.nFrameHeight,
    eNativeColorFormat);
#else
    err = native_window_set_buffers_geometry(
            mNativeWindow.get(),
            def.format.video.nFrameWidth,
            def.format.video.nFrameHeight,
#ifdef STE_HARDWARE
            OMXCodec::OmxToHALFormat(def.format.video.eColorFormat));
#else
            def.format.video.eColorFormat);
#endif
#endif

    if (err != 0) {
        ALOGE("native_window_set_buffers_geometry failed: %s (%d)",
                strerror(-err), -err);
        return err;
    }

    // Set up the native window.
    OMX_U32 usage = 0;
    err = mOMX->getGraphicBufferUsage(mNode, kPortIndexOutput, &usage);
    if (err != 0) {
        ALOGW("querying usage flags from OMX IL component failed: %d", err);
        // XXX: Currently this error is logged, but not fatal.
        usage = 0;
    }

    if (mFlags & kFlagIsSecure) {
        usage |= GRALLOC_USAGE_PROTECTED;
    }

    // Make sure to check whether either Stagefright or the video decoder
    // requested protected buffers.
    if (usage & GRALLOC_USAGE_PROTECTED) {
        // Verify that the ANativeWindow sends images directly to
        // SurfaceFlinger.
        int queuesToNativeWindow = 0;
        err = mNativeWindow->query(
                mNativeWindow.get(), NATIVE_WINDOW_QUEUES_TO_WINDOW_COMPOSER,
                &queuesToNativeWindow);
        if (err != 0) {
            ALOGE("error authenticating native window: %d", err);
            return err;
        }
        if (queuesToNativeWindow != 1) {
            ALOGE("native window could not be authenticated");
            return PERMISSION_DENIED;
        }
    }

    err = native_window_set_usage(
            mNativeWindow.get(),
            usage | GRALLOC_USAGE_HW_TEXTURE | GRALLOC_USAGE_EXTERNAL_DISP);

    if (err != 0) {
        ALOGE("native_window_set_usage failed: %s (%d)", strerror(-err), -err);
        return err;
    }

    *minUndequeuedBuffers = 0;
    err = mNativeWindow->query(
            mNativeWindow.get(), NATIVE_WINDOW_MIN_UNDEQUEUED_BUFFERS,
            (int *)minUndequeuedBuffers);

    if (err != 0) {
        ALOGE("NATIVE_WINDOW_MIN_UNDEQUEUED_BUFFERS query failed: %s (%d)",
                strerror(-err), -err);
        return err;
    }

    // XXX: Is this the right logic to use?  It's not clear to me what the OMX
    // buffer counts refer to - how do they account for the renderer holding on
    // to buffers?
    if (def.nBufferCountActual < def.nBufferCountMin + *minUndequeuedBuffers) {
        OMX_U32 newBufferCount = def.nBufferCountMin + *minUndequeuedBuffers;
        def.nBufferCountActual = newBufferCount;
        err = mOMX->setParameter(
                mNode, OMX_IndexParamPortDefinition, &def, sizeof(def));

        if (err != OK) {
            ALOGE("[%s] setting nBufferCountActual to %lu failed: %d",
                    mComponentName.c_str(), newBufferCount, err);
            return err;
        }
    }

    err = native_window_set_buffer_count(
            mNativeWindow.get(), def.nBufferCountActual);

    if (err != 0) {
        ALOGE("native_window_set_buffer_count failed: %s (%d)", strerror(-err),
                -err);
        return err;
    }

    *bufferCount = def.nBufferCountActual;
    *bufferSize =  def.nBufferSize;
    return err;
}

status_t ACodec::allocateOutputBuffersFromNativeWindow() {
    OMX_U32 bufferCount, bufferSize, minUndequeuedBuffers;
    status_t err = configureOutputBuffersFromNativeWindow(
            &bufferCount, &bufferSize, &minUndequeuedBuffers);
    if (err != 0)
        return err;

    ALOGV("[%s] Allocating %lu buffers from a native window of size %lu on "
         "output port",
         mComponentName.c_str(), bufferCount, bufferSize);

    // Dequeue buffers and send them to OMX
    for (OMX_U32 i = 0; i < bufferCount; i++) {
        ANativeWindowBuffer *buf;
        err = native_window_dequeue_buffer_and_wait(mNativeWindow.get(), &buf);
        if (err != 0) {
            ALOGE("dequeueBuffer failed: %s (%d)", strerror(-err), -err);
            break;
        }

        sp<GraphicBuffer> graphicBuffer(new GraphicBuffer(buf, false));
        BufferInfo info;
        info.mStatus = BufferInfo::OWNED_BY_US;
        info.mData = new ABuffer(NULL /* data */, bufferSize /* capacity */);
        info.mGraphicBuffer = graphicBuffer;
        mBuffers[kPortIndexOutput].push(info);

        IOMX::buffer_id bufferId;
        err = mOMX->useGraphicBuffer(mNode, kPortIndexOutput, graphicBuffer,
                &bufferId);
        if (err != 0) {
            ALOGE("registering GraphicBuffer %lu with OMX IL component failed: "
                 "%d", i, err);
            break;
        }

        mBuffers[kPortIndexOutput].editItemAt(i).mBufferID = bufferId;

        ALOGV("[%s] Registered graphic buffer with ID %p (pointer = %p)",
             mComponentName.c_str(),
             bufferId, graphicBuffer.get());
    }

    OMX_U32 cancelStart;
    OMX_U32 cancelEnd;

    if (err != 0) {
        // If an error occurred while dequeuing we need to cancel any buffers
        // that were dequeued.
        cancelStart = 0;
        cancelEnd = mBuffers[kPortIndexOutput].size();
    } else {
        // Return the required minimum undequeued buffers to the native window.
        cancelStart = bufferCount - minUndequeuedBuffers;
        cancelEnd = bufferCount;
    }

    for (OMX_U32 i = cancelStart; i < cancelEnd; i++) {
        BufferInfo *info = &mBuffers[kPortIndexOutput].editItemAt(i);
        cancelBufferToNativeWindow(info);
    }

    return err;
}

status_t ACodec::allocateOutputMetaDataBuffers() {
    OMX_U32 bufferCount, bufferSize, minUndequeuedBuffers;
    status_t err = configureOutputBuffersFromNativeWindow(
            &bufferCount, &bufferSize, &minUndequeuedBuffers);
    if (err != 0)
        return err;

    ALOGV("[%s] Allocating %lu meta buffers on output port",
         mComponentName.c_str(), bufferCount);

    size_t totalSize = bufferCount * 8;
    mDealer[kPortIndexOutput] = new MemoryDealer(totalSize, "ACodec");

    // Dequeue buffers and send them to OMX
    for (OMX_U32 i = 0; i < bufferCount; i++) {
        BufferInfo info;
        info.mStatus = BufferInfo::OWNED_BY_NATIVE_WINDOW;
        info.mGraphicBuffer = NULL;
        info.mDequeuedAt = mDequeueCounter;

        sp<IMemory> mem = mDealer[kPortIndexOutput]->allocate(
                sizeof(struct VideoDecoderOutputMetaData));
        CHECK(mem.get() != NULL);
        info.mData = new ABuffer(mem->pointer(), mem->size());

        // we use useBuffer for metadata regardless of quirks
        err = mOMX->useBuffer(
                mNode, kPortIndexOutput, mem, &info.mBufferID);

        mBuffers[kPortIndexOutput].push(info);

        ALOGV("[%s] allocated meta buffer with ID %p (pointer = %p)",
             mComponentName.c_str(), info.mBufferID, mem->pointer());
    }

    mMetaDataBuffersToSubmit = bufferCount - minUndequeuedBuffers;
    return err;
}

status_t ACodec::submitOutputMetaDataBuffer() {
    CHECK(mStoreMetaDataInOutputBuffers);
    if (mMetaDataBuffersToSubmit == 0)
        return OK;

    BufferInfo *info = dequeueBufferFromNativeWindow();
    if (info == NULL)
        return ERROR_IO;

    ALOGV("[%s] submitting output meta buffer ID %p for graphic buffer %p",
          mComponentName.c_str(), info->mBufferID, info->mGraphicBuffer.get());

    --mMetaDataBuffersToSubmit;
    CHECK_EQ(mOMX->fillBuffer(mNode, info->mBufferID),
             (status_t)OK);

    info->mStatus = BufferInfo::OWNED_BY_COMPONENT;
    return OK;
}

#ifdef USE_SAMSUNG_COLORFORMAT
void ACodec::setNativeWindowColorFormat(OMX_COLOR_FORMATTYPE &eNativeColorFormat)
{
    // In case of Samsung decoders, we set proper native color format for the Native Window
    if (!strcasecmp(mComponentName.c_str(), "OMX.SEC.AVC.Decoder")
        || !strcasecmp(mComponentName.c_str(), "OMX.SEC.FP.AVC.Decoder")) {
        switch (eNativeColorFormat) {
            case OMX_COLOR_FormatYUV420SemiPlanar:
                eNativeColorFormat = (OMX_COLOR_FORMATTYPE)HAL_PIXEL_FORMAT_YCbCr_420_SP;
                break;
            case OMX_COLOR_FormatYUV420Planar:
            default:
                eNativeColorFormat = (OMX_COLOR_FORMATTYPE)HAL_PIXEL_FORMAT_YCbCr_420_P;
                break;
        }
    }
}
#endif

status_t ACodec::cancelBufferToNativeWindow(BufferInfo *info) {
    CHECK_EQ((int)info->mStatus, (int)BufferInfo::OWNED_BY_US);

    ALOGV("[%s] Calling cancelBuffer on buffer %p",
         mComponentName.c_str(), info->mBufferID);

    int err = mNativeWindow->cancelBuffer(
        mNativeWindow.get(), info->mGraphicBuffer.get(), -1);

    CHECK_EQ(err, 0);

    info->mStatus = BufferInfo::OWNED_BY_NATIVE_WINDOW;

    return OK;
}

ACodec::BufferInfo *ACodec::dequeueBufferFromNativeWindow() {
    ANativeWindowBuffer *buf;
    int fenceFd = -1;
    CHECK(mNativeWindow.get() != NULL);
    if (native_window_dequeue_buffer_and_wait(mNativeWindow.get(), &buf) != 0) {
        ALOGE("dequeueBuffer failed.");
        return NULL;
    }

    BufferInfo *oldest = NULL;
    for (size_t i = mBuffers[kPortIndexOutput].size(); i-- > 0;) {
        BufferInfo *info =
            &mBuffers[kPortIndexOutput].editItemAt(i);

        if (info->mGraphicBuffer != NULL &&
            info->mGraphicBuffer->handle == buf->handle) {
            CHECK_EQ((int)info->mStatus,
                     (int)BufferInfo::OWNED_BY_NATIVE_WINDOW);

            info->mStatus = BufferInfo::OWNED_BY_US;

            return info;
        }

        if (info->mStatus == BufferInfo::OWNED_BY_NATIVE_WINDOW &&
            (oldest == NULL ||
             // avoid potential issues from counter rolling over
             mDequeueCounter - info->mDequeuedAt >
                    mDequeueCounter - oldest->mDequeuedAt)) {
            oldest = info;
        }
    }

    if (oldest) {
        CHECK(mStoreMetaDataInOutputBuffers);

        // discard buffer in LRU info and replace with new buffer
        oldest->mGraphicBuffer = new GraphicBuffer(buf, false);
        oldest->mStatus = BufferInfo::OWNED_BY_US;

        mOMX->updateGraphicBufferInMeta(
                mNode, kPortIndexOutput, oldest->mGraphicBuffer,
                oldest->mBufferID);

        VideoDecoderOutputMetaData *metaData =
            reinterpret_cast<VideoDecoderOutputMetaData *>(
                    oldest->mData->base());
        CHECK_EQ(metaData->eType, kMetadataBufferTypeGrallocSource);

        ALOGV("replaced oldest buffer #%u with age %u (%p/%p stored in %p)",
                oldest - &mBuffers[kPortIndexOutput][0],
                mDequeueCounter - oldest->mDequeuedAt,
                metaData->pHandle,
                oldest->mGraphicBuffer->handle, oldest->mData->base());

        return oldest;
    }

    TRESPASS();

    return NULL;
}

status_t ACodec::freeBuffersOnPort(OMX_U32 portIndex) {
    for (size_t i = mBuffers[portIndex].size(); i-- > 0;) {
        CHECK_EQ((status_t)OK, freeBuffer(portIndex, i));
    }

    mDealer[portIndex].clear();

    return OK;
}

status_t ACodec::freeOutputBuffersNotOwnedByComponent() {
    for (size_t i = mBuffers[kPortIndexOutput].size(); i-- > 0;) {
        BufferInfo *info =
            &mBuffers[kPortIndexOutput].editItemAt(i);

        // At this time some buffers may still be with the component
        // or being drained.
        if (info->mStatus != BufferInfo::OWNED_BY_COMPONENT &&
            info->mStatus != BufferInfo::OWNED_BY_DOWNSTREAM) {
            CHECK_EQ((status_t)OK, freeBuffer(kPortIndexOutput, i));
        }
    }

    return OK;
}

status_t ACodec::freeBuffer(OMX_U32 portIndex, size_t i) {
    BufferInfo *info = &mBuffers[portIndex].editItemAt(i);

    CHECK(info->mStatus == BufferInfo::OWNED_BY_US
            || info->mStatus == BufferInfo::OWNED_BY_NATIVE_WINDOW);

    if (portIndex == kPortIndexOutput && mNativeWindow != NULL
            && info->mStatus == BufferInfo::OWNED_BY_US) {
        CHECK_EQ((status_t)OK, cancelBufferToNativeWindow(info));
    }

    CHECK_EQ(mOMX->freeBuffer(
                mNode, portIndex, info->mBufferID),
             (status_t)OK);

    mBuffers[portIndex].removeAt(i);

    return OK;
}

ACodec::BufferInfo *ACodec::findBufferByID(
        uint32_t portIndex, IOMX::buffer_id bufferID,
        ssize_t *index) {
    for (size_t i = 0; i < mBuffers[portIndex].size(); ++i) {
        BufferInfo *info = &mBuffers[portIndex].editItemAt(i);

        if (info->mBufferID == bufferID) {
            if (index != NULL) {
                *index = i;
            }
            return info;
        }
    }

    TRESPASS();

    return NULL;
}

status_t ACodec::setComponentRole(
        bool isEncoder, const char *mime) {
    struct MimeToRole {
        const char *mime;
        const char *decoderRole;
        const char *encoderRole;
    };

    static const MimeToRole kMimeToRole[] = {
        { MEDIA_MIMETYPE_AUDIO_MPEG,
            "audio_decoder.mp3", "audio_encoder.mp3" },
        { MEDIA_MIMETYPE_AUDIO_MPEG_LAYER_I,
            "audio_decoder.mp1", "audio_encoder.mp1" },
        { MEDIA_MIMETYPE_AUDIO_MPEG_LAYER_II,
            "audio_decoder.mp2", "audio_encoder.mp2" },
        { MEDIA_MIMETYPE_AUDIO_AMR_NB,
            "audio_decoder.amrnb", "audio_encoder.amrnb" },
        { MEDIA_MIMETYPE_AUDIO_AMR_WB,
            "audio_decoder.amrwb", "audio_encoder.amrwb" },
#ifdef ENABLE_AV_ENHANCEMENTS
        { MEDIA_MIMETYPE_AUDIO_AMR_WB_PLUS,
            "audio_decoder.amrwbplus", "audio_encoder.amrwbplus" },
#endif
        { MEDIA_MIMETYPE_AUDIO_AAC,
            "audio_decoder.aac", "audio_encoder.aac" },
        { MEDIA_MIMETYPE_AUDIO_VORBIS,
            "audio_decoder.vorbis", "audio_encoder.vorbis" },
        { MEDIA_MIMETYPE_AUDIO_G711_MLAW,
            "audio_decoder.g711mlaw", "audio_encoder.g711mlaw" },
        { MEDIA_MIMETYPE_AUDIO_G711_ALAW,
            "audio_decoder.g711alaw", "audio_encoder.g711alaw" },
        { MEDIA_MIMETYPE_VIDEO_AVC,
            "video_decoder.avc", "video_encoder.avc" },
        { MEDIA_MIMETYPE_VIDEO_MPEG4,
            "video_decoder.mpeg4", "video_encoder.mpeg4" },
        { MEDIA_MIMETYPE_VIDEO_H263,
            "video_decoder.h263", "video_encoder.h263" },
        { MEDIA_MIMETYPE_VIDEO_VP8,
            "video_decoder.vp8", "video_encoder.vp8" },
        { MEDIA_MIMETYPE_VIDEO_VP9,
            "video_decoder.vp9", "video_encoder.vp9" },
        { MEDIA_MIMETYPE_AUDIO_RAW,
            "audio_decoder.raw", "audio_encoder.raw" },
        { MEDIA_MIMETYPE_AUDIO_FLAC,
            "audio_decoder.flac", "audio_encoder.flac" },
        { MEDIA_MIMETYPE_AUDIO_MSGSM,
            "audio_decoder.gsm", "audio_encoder.gsm" },
    };

    static const size_t kNumMimeToRole =
        sizeof(kMimeToRole) / sizeof(kMimeToRole[0]);

    size_t i;
    for (i = 0; i < kNumMimeToRole; ++i) {
        if (!strcasecmp(mime, kMimeToRole[i].mime)) {
            break;
        }
    }

    if (i == kNumMimeToRole) {
#ifdef QCOM_HARDWARE
        return ExtendedCodec::setSupportedRole(mOMX, mNode, isEncoder, mime);
#else
        return ERROR_UNSUPPORTED;
#endif
    }

    const char *role =
        isEncoder ? kMimeToRole[i].encoderRole
                  : kMimeToRole[i].decoderRole;

    if (role != NULL) {
        OMX_PARAM_COMPONENTROLETYPE roleParams;
        InitOMXParams(&roleParams);

        strncpy((char *)roleParams.cRole,
                role, OMX_MAX_STRINGNAME_SIZE - 1);

        roleParams.cRole[OMX_MAX_STRINGNAME_SIZE - 1] = '\0';

        status_t err = mOMX->setParameter(
                mNode, OMX_IndexParamStandardComponentRole,
                &roleParams, sizeof(roleParams));

        if (err != OK) {
            ALOGW("[%s] Failed to set standard component role '%s'.",
                 mComponentName.c_str(), role);

            return err;
        }
    }

    return OK;
}

status_t ACodec::configureCodec(
        const char *mime, const sp<AMessage> &msg) {
    int32_t encoder;
    if (!msg->findInt32("encoder", &encoder)) {
        encoder = false;
    }

    mIsEncoder = encoder;

    status_t err = setComponentRole(encoder /* isEncoder */, mime);

    if (err != OK) {
        return err;
    }

    int32_t bitRate = 0;
    // FLAC encoder doesn't need a bitrate, other encoders do
    if (encoder && strcasecmp(mime, MEDIA_MIMETYPE_AUDIO_FLAC)
            && !msg->findInt32("bitrate", &bitRate)) {
        return INVALID_OPERATION;
    }

    int32_t storeMeta;
    if (encoder
            && msg->findInt32("store-metadata-in-buffers", &storeMeta)
            && storeMeta != 0) {
        err = mOMX->storeMetaDataInBuffers(mNode, kPortIndexInput, OMX_TRUE);

        if (err != OK) {
              ALOGE("[%s] storeMetaDataInBuffers (input) failed w/ err %d",
                    mComponentName.c_str(), err);

              return err;
          }
      }

    int32_t prependSPSPPS = 0;
    if (encoder
            && msg->findInt32("prepend-sps-pps-to-idr-frames", &prependSPSPPS)
            && prependSPSPPS != 0) {
        OMX_INDEXTYPE index;
        err = mOMX->getExtensionIndex(
                mNode,
                "OMX.google.android.index.prependSPSPPSToIDRFrames",
                &index);

        if (err == OK) {
            PrependSPSPPSToIDRFramesParams params;
            InitOMXParams(&params);
            params.bEnable = OMX_TRUE;

            err = mOMX->setParameter(
                    mNode, index, &params, sizeof(params));
        }

        if (err != OK) {
            ALOGE("Encoder could not be configured to emit SPS/PPS before "
                  "IDR frames. (err %d)", err);

            return err;
        }
    }

    // Only enable metadata mode on encoder output if encoder can prepend
    // sps/pps to idr frames, since in metadata mode the bitstream is in an
    // opaque handle, to which we don't have access.
    int32_t video = !strncasecmp(mime, "video/", 6);
    if (encoder && video) {
        OMX_BOOL enable = (OMX_BOOL) (prependSPSPPS
            && msg->findInt32("store-metadata-in-buffers-output", &storeMeta)
            && storeMeta != 0);

        err = mOMX->storeMetaDataInBuffers(mNode, kPortIndexOutput, enable);

        if (err != OK) {
            ALOGE("[%s] storeMetaDataInBuffers (output) failed w/ err %d",
                mComponentName.c_str(), err);
            mUseMetadataOnEncoderOutput = 0;
        } else {
            mUseMetadataOnEncoderOutput = enable;
        }

        if (!msg->findInt64(
                    "repeat-previous-frame-after",
                    &mRepeatFrameDelayUs)) {
            mRepeatFrameDelayUs = -1ll;
        }

        if (!msg->findInt64("max-pts-gap-to-encoder", &mMaxPtsGapUs)) {
            mMaxPtsGapUs = -1l;
        }
    }

    // Always try to enable dynamic output buffers on native surface
    sp<RefBase> obj;
    int32_t haveNativeWindow = msg->findObject("native-window", &obj) &&
            obj != NULL;
    mStoreMetaDataInOutputBuffers = false;
<<<<<<< HEAD
    bool bAdaptivePlaybackMode = false;
=======
    mIsConfiguredForAdaptivePlayback = false;
>>>>>>> 66809dc4
    if (!encoder && video && haveNativeWindow) {
        int32_t preferAdaptive = 0;
        if (msg->findInt32("prefer-adaptive-playback", &preferAdaptive)
                && preferAdaptive == 1) {
            ALOGI("[%s] Adaptive playback preferred", mComponentName.c_str());
        } else {
            preferAdaptive = 0;
            err = mOMX->storeMetaDataInBuffers(mNode, kPortIndexOutput, OMX_TRUE);
        }
        if (err != OK || preferAdaptive) {
            if (!preferAdaptive) {
                ALOGE("[%s] storeMetaDataInBuffers failed w/ err %d",
                      mComponentName.c_str(), err);
            }

            // if adaptive playback has been requested, try JB fallback
            // NOTE: THIS FALLBACK MECHANISM WILL BE REMOVED DUE TO ITS
            // LARGE MEMORY REQUIREMENT

            // we will not do adaptive playback on software accessed
            // surfaces as they never had to respond to changes in the
            // crop window, and we don't trust that they will be able to.
            int usageBits = 0;
            bool canDoAdaptivePlayback;

            sp<NativeWindowWrapper> windowWrapper(
                    static_cast<NativeWindowWrapper *>(obj.get()));
            sp<ANativeWindow> nativeWindow = windowWrapper->getNativeWindow();

            if (nativeWindow->query(
                    nativeWindow.get(),
                    NATIVE_WINDOW_CONSUMER_USAGE_BITS,
                    &usageBits) != OK) {
                canDoAdaptivePlayback = false;
            } else {
                canDoAdaptivePlayback =
                    (usageBits &
                            (GRALLOC_USAGE_SW_READ_MASK |
                             GRALLOC_USAGE_SW_WRITE_MASK)) == 0;
            }

            int32_t maxWidth = 0, maxHeight = 0;
            if (canDoAdaptivePlayback &&
                msg->findInt32("max-width", &maxWidth) &&
                msg->findInt32("max-height", &maxHeight)) {
                ALOGI("[%s] prepareForAdaptivePlayback(%ldx%ld)",
                      mComponentName.c_str(), maxWidth, maxHeight);

                err = mOMX->prepareForAdaptivePlayback(
                        mNode, kPortIndexOutput, OMX_TRUE, maxWidth, maxHeight);
                ALOGW_IF(err != OK,
                        "[%s] prepareForAdaptivePlayback failed w/ err %d",
                        mComponentName.c_str(), err);
<<<<<<< HEAD
                bAdaptivePlaybackMode = (err == OK);
            }
            // if Adaptive mode was tried first and codec failed it, try dynamic mode
            if (err != OK && preferAdaptive) {
                err = mOMX->storeMetaDataInBuffers(mNode, kPortIndexOutput, OMX_TRUE);
                if (err != OK) {
                    ALOGE("[%s] storeMetaDataInBuffers failed w/ err %d",
                          mComponentName.c_str(), err);
                }
=======
                mIsConfiguredForAdaptivePlayback = (err == OK);
>>>>>>> 66809dc4
            }
            // allow failure
            err = OK;
        } else {
            ALOGV("[%s] storeMetaDataInBuffers succeeded", mComponentName.c_str());
            mStoreMetaDataInOutputBuffers = true;
            mIsConfiguredForAdaptivePlayback = true;
        }

        ALOGI("DRC Mode: %s",(mStoreMetaDataInOutputBuffers ? "Dynamic Buffer Mode" :
                (bAdaptivePlaybackMode ? "Adaptive Mode" : "Port Reconfig Mode")));

        int32_t push;
        if (msg->findInt32("push-blank-buffers-on-shutdown", &push)
                && push != 0) {
            mFlags |= kFlagPushBlankBuffersToNativeWindowOnShutdown;
        }
    }

    if (video) {
        if (encoder) {
            err = setupVideoEncoder(mime, msg);
        } else {
            int32_t width, height;
            if (!msg->findInt32("width", &width)
                    || !msg->findInt32("height", &height)) {
                err = INVALID_OPERATION;
            } else {
                err = setupVideoDecoder(mime, width, height);
            }
        }
#ifdef QCOM_HARDWARE
        if (err == OK) {
            const char* componentName = mComponentName.c_str();
            ExtendedCodec::configureVideoDecoder(msg, mime, mOMX, 0, mNode, componentName);
        }
#endif
    } else if (!strcasecmp(mime, MEDIA_MIMETYPE_AUDIO_MPEG)) {
        int32_t numChannels, sampleRate;
        if (!msg->findInt32("channel-count", &numChannels)
                || !msg->findInt32("sample-rate", &sampleRate)) {
            // Since we did not always check for these, leave them optional
            // and have the decoder figure it all out.
            err = OK;
        } else {
            err = setupRawAudioFormat(
                    encoder ? kPortIndexInput : kPortIndexOutput,
                    sampleRate,
                    numChannels);
        }
    } else if (!strcasecmp(mime, MEDIA_MIMETYPE_AUDIO_AAC)) {
        int32_t numChannels, sampleRate;
        if (!msg->findInt32("channel-count", &numChannels)
                || !msg->findInt32("sample-rate", &sampleRate)) {
            err = INVALID_OPERATION;
        } else {
            int32_t isADTS, aacProfile;
            if (!msg->findInt32("is-adts", &isADTS)) {
                isADTS = 0;
            }
            if (!msg->findInt32("aac-profile", &aacProfile)) {
                aacProfile = OMX_AUDIO_AACObjectNull;
            }

            err = setupAACCodec(
                    encoder, numChannels, sampleRate, bitRate, aacProfile,
                    isADTS != 0);
        }
    } else if (!strcasecmp(mime, MEDIA_MIMETYPE_AUDIO_AMR_NB)) {
        err = setupAMRCodec(encoder, false /* isWAMR */, bitRate);
    } else if (!strcasecmp(mime, MEDIA_MIMETYPE_AUDIO_AMR_WB)) {
        err = setupAMRCodec(encoder, true /* isWAMR */, bitRate);
    } else if (!strcasecmp(mime, MEDIA_MIMETYPE_AUDIO_G711_ALAW)
            || !strcasecmp(mime, MEDIA_MIMETYPE_AUDIO_G711_MLAW)) {
        // These are PCM-like formats with a fixed sample rate but
        // a variable number of channels.

        int32_t numChannels;
        if (!msg->findInt32("channel-count", &numChannels)) {
            err = INVALID_OPERATION;
        } else {
            err = setupG711Codec(encoder, numChannels);
        }
    } else if (!strcasecmp(mime, MEDIA_MIMETYPE_AUDIO_FLAC)) {
        int32_t numChannels, sampleRate, compressionLevel = -1;
        if (encoder &&
                (!msg->findInt32("channel-count", &numChannels)
                        || !msg->findInt32("sample-rate", &sampleRate))) {
            ALOGE("missing channel count or sample rate for FLAC encoder");
            err = INVALID_OPERATION;
        } else {
            if (encoder) {
                if (!msg->findInt32(
                            "flac-compression-level", &compressionLevel)) {
                    compressionLevel = 5;// default FLAC compression level
                } else if (compressionLevel < 0) {
                    ALOGW("compression level %d outside [0..8] range, "
                          "using 0",
                          compressionLevel);
                    compressionLevel = 0;
                } else if (compressionLevel > 8) {
                    ALOGW("compression level %d outside [0..8] range, "
                          "using 8",
                          compressionLevel);
                    compressionLevel = 8;
                }
            }
            err = setupFlacCodec(
                    encoder, numChannels, sampleRate, compressionLevel);
        }
    } else if (!strcasecmp(mime, MEDIA_MIMETYPE_AUDIO_RAW)) {
        int32_t numChannels, sampleRate;
        if (encoder
                || !msg->findInt32("channel-count", &numChannels)
                || !msg->findInt32("sample-rate", &sampleRate)) {
            err = INVALID_OPERATION;
        } else {
            err = setupRawAudioFormat(kPortIndexInput, sampleRate, numChannels);
        }
#ifdef QCOM_HARDWARE
    } else {
        if (encoder) {
            int32_t numChannels, sampleRate;
            if (msg->findInt32("channel-count", &numChannels)
                  && msg->findInt32("sample-rate", &sampleRate)) {
                setupRawAudioFormat(kPortIndexInput, sampleRate, numChannels);
            }
       }
       err = ExtendedCodec::setAudioFormat(
                 msg, mime, mOMX, mNode, mIsEncoder);
       if(err != OK) {
           return err;
       }
#endif
    }

    if (err != OK) {
        return err;
    }

    if (!msg->findInt32("encoder-delay", &mEncoderDelay)) {
        mEncoderDelay = 0;
    }

    if (!msg->findInt32("encoder-padding", &mEncoderPadding)) {
        mEncoderPadding = 0;
    }

    if (msg->findInt32("channel-mask", &mChannelMask)) {
        mChannelMaskPresent = true;
    } else {
        mChannelMaskPresent = false;
    }

    int32_t maxInputSize;
    if (msg->findInt32("max-input-size", &maxInputSize)) {
        err = setMinBufferSize(kPortIndexInput, (size_t)maxInputSize);
    } else if (!strcmp("OMX.Nvidia.aac.decoder", mComponentName.c_str())) {
        err = setMinBufferSize(kPortIndexInput, 8192);  // XXX
    }

    return err;
}

status_t ACodec::setMinBufferSize(OMX_U32 portIndex, size_t size) {
    OMX_PARAM_PORTDEFINITIONTYPE def;
    InitOMXParams(&def);
    def.nPortIndex = portIndex;

    status_t err = mOMX->getParameter(
            mNode, OMX_IndexParamPortDefinition, &def, sizeof(def));

    if (err != OK) {
        return err;
    }

    if (def.nBufferSize >= size) {
        return OK;
    }

    def.nBufferSize = size;

    err = mOMX->setParameter(
            mNode, OMX_IndexParamPortDefinition, &def, sizeof(def));

    if (err != OK) {
        return err;
    }

    err = mOMX->getParameter(
            mNode, OMX_IndexParamPortDefinition, &def, sizeof(def));

    if (err != OK) {
        return err;
    }

    CHECK(def.nBufferSize >= size);

    return OK;
}

status_t ACodec::selectAudioPortFormat(
        OMX_U32 portIndex, OMX_AUDIO_CODINGTYPE desiredFormat) {
    OMX_AUDIO_PARAM_PORTFORMATTYPE format;
    InitOMXParams(&format);

    format.nPortIndex = portIndex;
    for (OMX_U32 index = 0;; ++index) {
        format.nIndex = index;

        status_t err = mOMX->getParameter(
                mNode, OMX_IndexParamAudioPortFormat,
                &format, sizeof(format));

        if (err != OK) {
            return err;
        }

        if (format.eEncoding == desiredFormat) {
            break;
        }
    }

    return mOMX->setParameter(
            mNode, OMX_IndexParamAudioPortFormat, &format, sizeof(format));
}

status_t ACodec::setupAACCodec(
        bool encoder, int32_t numChannels, int32_t sampleRate,
        int32_t bitRate, int32_t aacProfile, bool isADTS) {
    if (encoder && isADTS) {
        return -EINVAL;
    }

    status_t err = setupRawAudioFormat(
            encoder ? kPortIndexInput : kPortIndexOutput,
            sampleRate,
            numChannels);

    if (err != OK) {
        return err;
    }

    if (encoder) {
        err = selectAudioPortFormat(kPortIndexOutput, OMX_AUDIO_CodingAAC);

        if (err != OK) {
            return err;
        }

        OMX_PARAM_PORTDEFINITIONTYPE def;
        InitOMXParams(&def);
        def.nPortIndex = kPortIndexOutput;

        err = mOMX->getParameter(
                mNode, OMX_IndexParamPortDefinition, &def, sizeof(def));

        if (err != OK) {
            return err;
        }

        def.format.audio.bFlagErrorConcealment = OMX_TRUE;
        def.format.audio.eEncoding = OMX_AUDIO_CodingAAC;

        err = mOMX->setParameter(
                mNode, OMX_IndexParamPortDefinition, &def, sizeof(def));

        if (err != OK) {
            return err;
        }

        OMX_AUDIO_PARAM_AACPROFILETYPE profile;
        InitOMXParams(&profile);
        profile.nPortIndex = kPortIndexOutput;

        err = mOMX->getParameter(
                mNode, OMX_IndexParamAudioAac, &profile, sizeof(profile));

        if (err != OK) {
            return err;
        }

        profile.nChannels = numChannels;

        profile.eChannelMode =
            (numChannels == 1)
                ? OMX_AUDIO_ChannelModeMono: OMX_AUDIO_ChannelModeStereo;

        profile.nSampleRate = sampleRate;
        profile.nBitRate = bitRate;
        profile.nAudioBandWidth = 0;
        profile.nFrameLength = 0;
        profile.nAACtools = OMX_AUDIO_AACToolAll;
        profile.nAACERtools = OMX_AUDIO_AACERNone;
        profile.eAACProfile = (OMX_AUDIO_AACPROFILETYPE) aacProfile;
        profile.eAACStreamFormat = OMX_AUDIO_AACStreamFormatMP4FF;

        err = mOMX->setParameter(
                mNode, OMX_IndexParamAudioAac, &profile, sizeof(profile));

        if (err != OK) {
            return err;
        }

        return err;
    }

    OMX_AUDIO_PARAM_AACPROFILETYPE profile;
    InitOMXParams(&profile);
    profile.nPortIndex = kPortIndexInput;

    err = mOMX->getParameter(
            mNode, OMX_IndexParamAudioAac, &profile, sizeof(profile));

    if (err != OK) {
        return err;
    }

    profile.nChannels = numChannels;
    profile.nSampleRate = sampleRate;

    profile.eAACStreamFormat =
        isADTS
            ? OMX_AUDIO_AACStreamFormatMP4ADTS
            : OMX_AUDIO_AACStreamFormatMP4FF;

    return mOMX->setParameter(
            mNode, OMX_IndexParamAudioAac, &profile, sizeof(profile));
}

static OMX_AUDIO_AMRBANDMODETYPE pickModeFromBitRate(
        bool isAMRWB, int32_t bps) {
    if (isAMRWB) {
        if (bps <= 6600) {
            return OMX_AUDIO_AMRBandModeWB0;
        } else if (bps <= 8850) {
            return OMX_AUDIO_AMRBandModeWB1;
        } else if (bps <= 12650) {
            return OMX_AUDIO_AMRBandModeWB2;
        } else if (bps <= 14250) {
            return OMX_AUDIO_AMRBandModeWB3;
        } else if (bps <= 15850) {
            return OMX_AUDIO_AMRBandModeWB4;
        } else if (bps <= 18250) {
            return OMX_AUDIO_AMRBandModeWB5;
        } else if (bps <= 19850) {
            return OMX_AUDIO_AMRBandModeWB6;
        } else if (bps <= 23050) {
            return OMX_AUDIO_AMRBandModeWB7;
        }

        // 23850 bps
        return OMX_AUDIO_AMRBandModeWB8;
    } else {  // AMRNB
        if (bps <= 4750) {
            return OMX_AUDIO_AMRBandModeNB0;
        } else if (bps <= 5150) {
            return OMX_AUDIO_AMRBandModeNB1;
        } else if (bps <= 5900) {
            return OMX_AUDIO_AMRBandModeNB2;
        } else if (bps <= 6700) {
            return OMX_AUDIO_AMRBandModeNB3;
        } else if (bps <= 7400) {
            return OMX_AUDIO_AMRBandModeNB4;
        } else if (bps <= 7950) {
            return OMX_AUDIO_AMRBandModeNB5;
        } else if (bps <= 10200) {
            return OMX_AUDIO_AMRBandModeNB6;
        }

        // 12200 bps
        return OMX_AUDIO_AMRBandModeNB7;
    }
}

status_t ACodec::setupAMRCodec(bool encoder, bool isWAMR, int32_t bitrate) {
    OMX_AUDIO_PARAM_AMRTYPE def;
    InitOMXParams(&def);
    def.nPortIndex = encoder ? kPortIndexOutput : kPortIndexInput;

    status_t err =
        mOMX->getParameter(mNode, OMX_IndexParamAudioAmr, &def, sizeof(def));

    if (err != OK) {
        return err;
    }

    def.eAMRFrameFormat = OMX_AUDIO_AMRFrameFormatFSF;
    def.eAMRBandMode = pickModeFromBitRate(isWAMR, bitrate);

    err = mOMX->setParameter(
            mNode, OMX_IndexParamAudioAmr, &def, sizeof(def));

    if (err != OK) {
        return err;
    }

    return setupRawAudioFormat(
            encoder ? kPortIndexInput : kPortIndexOutput,
            isWAMR ? 16000 : 8000 /* sampleRate */,
            1 /* numChannels */);
}

status_t ACodec::setupG711Codec(bool encoder, int32_t numChannels) {
    CHECK(!encoder);  // XXX TODO

    return setupRawAudioFormat(
            kPortIndexInput, 8000 /* sampleRate */, numChannels);
}

status_t ACodec::setupFlacCodec(
        bool encoder, int32_t numChannels, int32_t sampleRate, int32_t compressionLevel) {

    if (encoder) {
        OMX_AUDIO_PARAM_FLACTYPE def;
        InitOMXParams(&def);
        def.nPortIndex = kPortIndexOutput;

        // configure compression level
        status_t err = mOMX->getParameter(mNode, OMX_IndexParamAudioFlac, &def, sizeof(def));
        if (err != OK) {
            ALOGE("setupFlacCodec(): Error %d getting OMX_IndexParamAudioFlac parameter", err);
            return err;
        }
        def.nCompressionLevel = compressionLevel;
        err = mOMX->setParameter(mNode, OMX_IndexParamAudioFlac, &def, sizeof(def));
        if (err != OK) {
            ALOGE("setupFlacCodec(): Error %d setting OMX_IndexParamAudioFlac parameter", err);
            return err;
        }
    }

    return setupRawAudioFormat(
            encoder ? kPortIndexInput : kPortIndexOutput,
            sampleRate,
            numChannels);
}

status_t ACodec::setupRawAudioFormat(
        OMX_U32 portIndex, int32_t sampleRate, int32_t numChannels) {
    OMX_PARAM_PORTDEFINITIONTYPE def;
    InitOMXParams(&def);
    def.nPortIndex = portIndex;

    status_t err = mOMX->getParameter(
            mNode, OMX_IndexParamPortDefinition, &def, sizeof(def));

    if (err != OK) {
        return err;
    }

    def.format.audio.eEncoding = OMX_AUDIO_CodingPCM;

    err = mOMX->setParameter(
            mNode, OMX_IndexParamPortDefinition, &def, sizeof(def));

    if (err != OK) {
        return err;
    }

    OMX_AUDIO_PARAM_PCMMODETYPE pcmParams;
    InitOMXParams(&pcmParams);
    pcmParams.nPortIndex = portIndex;

    err = mOMX->getParameter(
            mNode, OMX_IndexParamAudioPcm, &pcmParams, sizeof(pcmParams));

    if (err != OK) {
        return err;
    }

    pcmParams.nChannels = numChannels;
    pcmParams.eNumData = OMX_NumericalDataSigned;
    pcmParams.bInterleaved = OMX_TRUE;
    pcmParams.nBitPerSample = 16;
    pcmParams.nSamplingRate = sampleRate;
    pcmParams.ePCMMode = OMX_AUDIO_PCMModeLinear;

    if (getOMXChannelMapping(numChannels, pcmParams.eChannelMapping) != OK) {
        return OMX_ErrorNone;
    }

    return mOMX->setParameter(
            mNode, OMX_IndexParamAudioPcm, &pcmParams, sizeof(pcmParams));
}

status_t ACodec::setVideoPortFormatType(
        OMX_U32 portIndex,
        OMX_VIDEO_CODINGTYPE compressionFormat,
        OMX_COLOR_FORMATTYPE colorFormat) {
    OMX_VIDEO_PARAM_PORTFORMATTYPE format;
    InitOMXParams(&format);
    format.nPortIndex = portIndex;
    format.nIndex = 0;
    bool found = false;

    OMX_U32 index = 0;
    for (;;) {
        format.nIndex = index;
        status_t err = mOMX->getParameter(
                mNode, OMX_IndexParamVideoPortFormat,
                &format, sizeof(format));

        if (err != OK) {
            return err;
        }

        // The following assertion is violated by TI's video decoder.
        // CHECK_EQ(format.nIndex, index);

        if (!strcmp("OMX.TI.Video.encoder", mComponentName.c_str())) {
            if (portIndex == kPortIndexInput
                    && colorFormat == format.eColorFormat) {
                // eCompressionFormat does not seem right.
                found = true;
                break;
            }
            if (portIndex == kPortIndexOutput
                    && compressionFormat == format.eCompressionFormat) {
                // eColorFormat does not seem right.
                found = true;
                break;
            }
        }

        if (format.eCompressionFormat == compressionFormat
            && format.eColorFormat == colorFormat) {
            found = true;
            break;
        }

        ++index;
    }

    if (!found) {
        return UNKNOWN_ERROR;
    }

    status_t err = mOMX->setParameter(
            mNode, OMX_IndexParamVideoPortFormat,
            &format, sizeof(format));

    return err;
}

status_t ACodec::setSupportedOutputFormat() {
    OMX_VIDEO_PARAM_PORTFORMATTYPE format;
    InitOMXParams(&format);
    format.nPortIndex = kPortIndexOutput;
    format.nIndex = 0;

    status_t err = mOMX->getParameter(
            mNode, OMX_IndexParamVideoPortFormat,
            &format, sizeof(format));
    CHECK_EQ(err, (status_t)OK);
    CHECK_EQ((int)format.eCompressionFormat, (int)OMX_VIDEO_CodingUnused);

    return mOMX->setParameter(
            mNode, OMX_IndexParamVideoPortFormat,
            &format, sizeof(format));
}

static const struct VideoCodingMapEntry {
    const char *mMime;
    OMX_VIDEO_CODINGTYPE mVideoCodingType;
} kVideoCodingMapEntry[] = {
    { MEDIA_MIMETYPE_VIDEO_AVC, OMX_VIDEO_CodingAVC },
    { MEDIA_MIMETYPE_VIDEO_MPEG4, OMX_VIDEO_CodingMPEG4 },
    { MEDIA_MIMETYPE_VIDEO_H263, OMX_VIDEO_CodingH263 },
    { MEDIA_MIMETYPE_VIDEO_MPEG2, OMX_VIDEO_CodingMPEG2 },
    { MEDIA_MIMETYPE_VIDEO_VP8, OMX_VIDEO_CodingVP8 },
    { MEDIA_MIMETYPE_VIDEO_VP9, OMX_VIDEO_CodingVP9 },
};

static status_t GetVideoCodingTypeFromMime(
        const char *mime, OMX_VIDEO_CODINGTYPE *codingType) {
    for (size_t i = 0;
         i < sizeof(kVideoCodingMapEntry) / sizeof(kVideoCodingMapEntry[0]);
         ++i) {
        if (!strcasecmp(mime, kVideoCodingMapEntry[i].mMime)) {
            *codingType = kVideoCodingMapEntry[i].mVideoCodingType;
            return OK;
        }
    }

    *codingType = OMX_VIDEO_CodingUnused;

    return ERROR_UNSUPPORTED;
}

static status_t GetMimeTypeForVideoCoding(
        OMX_VIDEO_CODINGTYPE codingType, AString *mime) {
    for (size_t i = 0;
         i < sizeof(kVideoCodingMapEntry) / sizeof(kVideoCodingMapEntry[0]);
         ++i) {
        if (codingType == kVideoCodingMapEntry[i].mVideoCodingType) {
            *mime = kVideoCodingMapEntry[i].mMime;
            return OK;
        }
    }

    mime->clear();

    return ERROR_UNSUPPORTED;
}

status_t ACodec::setupVideoDecoder(
        const char *mime, int32_t width, int32_t height) {
    OMX_VIDEO_CODINGTYPE compressionFormat;
    status_t err = GetVideoCodingTypeFromMime(mime, &compressionFormat);

    if (err != OK) {
#ifdef QCOM_HARDWARE
        err = ExtendedCodec::setVideoOutputFormat(mime, &compressionFormat);
        if (err != OK)
#endif
            return err;
    }

    err = setVideoPortFormatType(
            kPortIndexInput, compressionFormat, OMX_COLOR_FormatUnused);

    if (err != OK) {
        return err;
    }

    err = setSupportedOutputFormat();

    if (err != OK) {
        return err;
    }

    err = setVideoFormatOnPort(
            kPortIndexInput, width, height, compressionFormat);

    if (err != OK) {
        return err;
    }

    err = setVideoFormatOnPort(
            kPortIndexOutput, width, height, OMX_VIDEO_CodingUnused);

    if (err != OK) {
        return err;
    }

    return OK;
}

status_t ACodec::setupVideoEncoder(const char *mime, const sp<AMessage> &msg) {
    int32_t tmp;
    if (!msg->findInt32("color-format", &tmp)) {
        return INVALID_OPERATION;
    }

    OMX_COLOR_FORMATTYPE colorFormat =
        static_cast<OMX_COLOR_FORMATTYPE>(tmp);

    status_t err = setVideoPortFormatType(
            kPortIndexInput, OMX_VIDEO_CodingUnused, colorFormat);

    if (err != OK) {
        ALOGE("[%s] does not support color format %d",
              mComponentName.c_str(), colorFormat);

        return err;
    }

    /* Input port configuration */

    OMX_PARAM_PORTDEFINITIONTYPE def;
    InitOMXParams(&def);

    OMX_VIDEO_PORTDEFINITIONTYPE *video_def = &def.format.video;

    def.nPortIndex = kPortIndexInput;

    err = mOMX->getParameter(
            mNode, OMX_IndexParamPortDefinition, &def, sizeof(def));

    if (err != OK) {
        return err;
    }

    int32_t width, height, bitrate;
    if (!msg->findInt32("width", &width)
            || !msg->findInt32("height", &height)
            || !msg->findInt32("bitrate", &bitrate)) {
        return INVALID_OPERATION;
    }

    video_def->nFrameWidth = width;
    video_def->nFrameHeight = height;

    int32_t stride;
    if (!msg->findInt32("stride", &stride)) {
        stride = width;
    }

    video_def->nStride = stride;

    int32_t sliceHeight;
    if (!msg->findInt32("slice-height", &sliceHeight)) {
        sliceHeight = height;
    }

    video_def->nSliceHeight = sliceHeight;

    def.nBufferSize = (video_def->nStride * video_def->nSliceHeight * 3) / 2;

    float frameRate;
    if (!msg->findFloat("frame-rate", &frameRate)) {
        int32_t tmp;
        if (!msg->findInt32("frame-rate", &tmp)) {
            return INVALID_OPERATION;
        }
        frameRate = (float)tmp;
    }

    video_def->xFramerate = (OMX_U32)(frameRate * 65536.0f);
    video_def->eCompressionFormat = OMX_VIDEO_CodingUnused;
    video_def->eColorFormat = colorFormat;

    err = mOMX->setParameter(
            mNode, OMX_IndexParamPortDefinition, &def, sizeof(def));

    if (err != OK) {
        ALOGE("[%s] failed to set input port definition parameters.",
              mComponentName.c_str());

        return err;
    }

    /* Output port configuration */

    OMX_VIDEO_CODINGTYPE compressionFormat;
    err = GetVideoCodingTypeFromMime(mime, &compressionFormat);

    if (err != OK) {
#ifdef QCOM_HARDWARE
        err = ExtendedCodec::setVideoInputFormat(mime, &compressionFormat);
        if (err != OK) {
            ALOGE("Not a supported video mime type: %s", mime);
#endif
            return err;
#ifdef QCOM_HARDWARE
        }
#endif
    }

    err = setVideoPortFormatType(
            kPortIndexOutput, compressionFormat, OMX_COLOR_FormatUnused);

    if (err != OK) {
        ALOGE("[%s] does not support compression format %d",
             mComponentName.c_str(), compressionFormat);

        return err;
    }

    def.nPortIndex = kPortIndexOutput;

    err = mOMX->getParameter(
            mNode, OMX_IndexParamPortDefinition, &def, sizeof(def));

    if (err != OK) {
        return err;
    }

    video_def->nFrameWidth = width;
    video_def->nFrameHeight = height;
    video_def->xFramerate = 0;
    video_def->nBitrate = bitrate;
    video_def->eCompressionFormat = compressionFormat;
    video_def->eColorFormat = OMX_COLOR_FormatUnused;

    err = mOMX->setParameter(
            mNode, OMX_IndexParamPortDefinition, &def, sizeof(def));

    if (err != OK) {
        ALOGE("[%s] failed to set output port definition parameters.",
              mComponentName.c_str());

        return err;
    }

    switch (compressionFormat) {
        case OMX_VIDEO_CodingMPEG4:
            err = setupMPEG4EncoderParameters(msg);
            break;

        case OMX_VIDEO_CodingH263:
            err = setupH263EncoderParameters(msg);
            break;

        case OMX_VIDEO_CodingAVC:
            err = setupAVCEncoderParameters(msg);
            break;

        case OMX_VIDEO_CodingVP8:
        case OMX_VIDEO_CodingVP9:
            err = setupVPXEncoderParameters(msg);
            break;

        default:
            break;
    }

    ALOGI("setupVideoEncoder succeeded");

    return err;
}

status_t ACodec::setCyclicIntraMacroblockRefresh(const sp<AMessage> &msg, int32_t mode) {
    OMX_VIDEO_PARAM_INTRAREFRESHTYPE params;
    InitOMXParams(&params);
    params.nPortIndex = kPortIndexOutput;

    params.eRefreshMode = static_cast<OMX_VIDEO_INTRAREFRESHTYPE>(mode);

    if (params.eRefreshMode == OMX_VIDEO_IntraRefreshCyclic ||
            params.eRefreshMode == OMX_VIDEO_IntraRefreshBoth) {
        int32_t mbs;
        if (!msg->findInt32("intra-refresh-CIR-mbs", &mbs)) {
            return INVALID_OPERATION;
        }
        params.nCirMBs = mbs;
    }

    if (params.eRefreshMode == OMX_VIDEO_IntraRefreshAdaptive ||
            params.eRefreshMode == OMX_VIDEO_IntraRefreshBoth) {
        int32_t mbs;
        if (!msg->findInt32("intra-refresh-AIR-mbs", &mbs)) {
            return INVALID_OPERATION;
        }
        params.nAirMBs = mbs;

        int32_t ref;
        if (!msg->findInt32("intra-refresh-AIR-ref", &ref)) {
            return INVALID_OPERATION;
        }
        params.nAirRef = ref;
    }

    status_t err = mOMX->setParameter(
            mNode, OMX_IndexParamVideoIntraRefresh,
            &params, sizeof(params));
    return err;
}

static OMX_U32 setPFramesSpacing(int32_t iFramesInterval, int32_t frameRate) {
    if (iFramesInterval < 0) {
        return 0xFFFFFFFF;
    } else if (iFramesInterval == 0) {
        return 0;
    }
    OMX_U32 ret = frameRate * iFramesInterval;
    CHECK(ret > 1);
    return ret;
}

static OMX_VIDEO_CONTROLRATETYPE getBitrateMode(const sp<AMessage> &msg) {
    int32_t tmp;
    if (!msg->findInt32("bitrate-mode", &tmp)) {
        return OMX_Video_ControlRateVariable;
    }

    return static_cast<OMX_VIDEO_CONTROLRATETYPE>(tmp);
}

status_t ACodec::setupMPEG4EncoderParameters(const sp<AMessage> &msg) {
    int32_t bitrate, iFrameInterval;
    if (!msg->findInt32("bitrate", &bitrate)
            || !msg->findInt32("i-frame-interval", &iFrameInterval)) {
        return INVALID_OPERATION;
    }

    OMX_VIDEO_CONTROLRATETYPE bitrateMode = getBitrateMode(msg);

    float frameRate;
    if (!msg->findFloat("frame-rate", &frameRate)) {
        int32_t tmp;
        if (!msg->findInt32("frame-rate", &tmp)) {
            return INVALID_OPERATION;
        }
        frameRate = (float)tmp;
    }

    OMX_VIDEO_PARAM_MPEG4TYPE mpeg4type;
    InitOMXParams(&mpeg4type);
    mpeg4type.nPortIndex = kPortIndexOutput;

    status_t err = mOMX->getParameter(
            mNode, OMX_IndexParamVideoMpeg4, &mpeg4type, sizeof(mpeg4type));

    if (err != OK) {
        return err;
    }

    mpeg4type.nSliceHeaderSpacing = 0;
    mpeg4type.bSVH = OMX_FALSE;
    mpeg4type.bGov = OMX_FALSE;

    mpeg4type.nAllowedPictureTypes =
        OMX_VIDEO_PictureTypeI | OMX_VIDEO_PictureTypeP;

    mpeg4type.nPFrames = setPFramesSpacing(iFrameInterval, frameRate);
    if (mpeg4type.nPFrames == 0) {
        mpeg4type.nAllowedPictureTypes = OMX_VIDEO_PictureTypeI;
    }
    mpeg4type.nBFrames = 0;
    mpeg4type.nIDCVLCThreshold = 0;
    mpeg4type.bACPred = OMX_TRUE;
    mpeg4type.nMaxPacketSize = 256;
    mpeg4type.nTimeIncRes = 1000;
    mpeg4type.nHeaderExtension = 0;
    mpeg4type.bReversibleVLC = OMX_FALSE;

    int32_t profile;
    if (msg->findInt32("profile", &profile)) {
        int32_t level;
        if (!msg->findInt32("level", &level)) {
            return INVALID_OPERATION;
        }

        err = verifySupportForProfileAndLevel(profile, level);

        if (err != OK) {
            return err;
        }

        mpeg4type.eProfile = static_cast<OMX_VIDEO_MPEG4PROFILETYPE>(profile);
        mpeg4type.eLevel = static_cast<OMX_VIDEO_MPEG4LEVELTYPE>(level);
    }

    err = mOMX->setParameter(
            mNode, OMX_IndexParamVideoMpeg4, &mpeg4type, sizeof(mpeg4type));

    if (err != OK) {
        return err;
    }

    err = configureBitrate(bitrate, bitrateMode);

    if (err != OK) {
        return err;
    }

    return setupErrorCorrectionParameters();
}

status_t ACodec::setupH263EncoderParameters(const sp<AMessage> &msg) {
    int32_t bitrate, iFrameInterval;
    if (!msg->findInt32("bitrate", &bitrate)
            || !msg->findInt32("i-frame-interval", &iFrameInterval)) {
        return INVALID_OPERATION;
    }

    OMX_VIDEO_CONTROLRATETYPE bitrateMode = getBitrateMode(msg);

    float frameRate;
    if (!msg->findFloat("frame-rate", &frameRate)) {
        int32_t tmp;
        if (!msg->findInt32("frame-rate", &tmp)) {
            return INVALID_OPERATION;
        }
        frameRate = (float)tmp;
    }

    OMX_VIDEO_PARAM_H263TYPE h263type;
    InitOMXParams(&h263type);
    h263type.nPortIndex = kPortIndexOutput;

    status_t err = mOMX->getParameter(
            mNode, OMX_IndexParamVideoH263, &h263type, sizeof(h263type));

    if (err != OK) {
        return err;
    }

    h263type.nAllowedPictureTypes =
        OMX_VIDEO_PictureTypeI | OMX_VIDEO_PictureTypeP;

    h263type.nPFrames = setPFramesSpacing(iFrameInterval, frameRate);
    if (h263type.nPFrames == 0) {
        h263type.nAllowedPictureTypes = OMX_VIDEO_PictureTypeI;
    }
    h263type.nBFrames = 0;

    int32_t profile;
    if (msg->findInt32("profile", &profile)) {
        int32_t level;
        if (!msg->findInt32("level", &level)) {
            return INVALID_OPERATION;
        }

        err = verifySupportForProfileAndLevel(profile, level);

        if (err != OK) {
            return err;
        }

        h263type.eProfile = static_cast<OMX_VIDEO_H263PROFILETYPE>(profile);
        h263type.eLevel = static_cast<OMX_VIDEO_H263LEVELTYPE>(level);
    }

    h263type.bPLUSPTYPEAllowed = OMX_FALSE;
    h263type.bForceRoundingTypeToZero = OMX_FALSE;
    h263type.nPictureHeaderRepetition = 0;
    h263type.nGOBHeaderInterval = 0;

    err = mOMX->setParameter(
            mNode, OMX_IndexParamVideoH263, &h263type, sizeof(h263type));

    if (err != OK) {
        return err;
    }

    err = configureBitrate(bitrate, bitrateMode);

    if (err != OK) {
        return err;
    }

    return setupErrorCorrectionParameters();
}

status_t ACodec::setupAVCEncoderParameters(const sp<AMessage> &msg) {
    int32_t bitrate, iFrameInterval;
    if (!msg->findInt32("bitrate", &bitrate)
            || !msg->findInt32("i-frame-interval", &iFrameInterval)) {
        return INVALID_OPERATION;
    }

    OMX_VIDEO_CONTROLRATETYPE bitrateMode = getBitrateMode(msg);

    float frameRate;
    if (!msg->findFloat("frame-rate", &frameRate)) {
        int32_t tmp;
        if (!msg->findInt32("frame-rate", &tmp)) {
            return INVALID_OPERATION;
        }
        frameRate = (float)tmp;
    }

    status_t err = OK;
    int32_t intraRefreshMode = 0;
    if (msg->findInt32("intra-refresh-mode", &intraRefreshMode)) {
        err = setCyclicIntraMacroblockRefresh(msg, intraRefreshMode);
        if (err != OK) {
            ALOGE("Setting intra macroblock refresh mode (%d) failed: 0x%x",
                    err, intraRefreshMode);
            //return err;
            ALOGE("setupAVCEncoderParameters() SKIP!! intra-refresh-mode");
        }
    }

    OMX_VIDEO_PARAM_AVCTYPE h264type;
    InitOMXParams(&h264type);
    h264type.nPortIndex = kPortIndexOutput;

    err = mOMX->getParameter(
            mNode, OMX_IndexParamVideoAvc, &h264type, sizeof(h264type));

    if (err != OK) {
        return err;
    }

    h264type.nAllowedPictureTypes =
        OMX_VIDEO_PictureTypeI | OMX_VIDEO_PictureTypeP;

    int32_t profile;
    if (msg->findInt32("profile", &profile)) {
        int32_t level;
        if (!msg->findInt32("level", &level)) {
            return INVALID_OPERATION;
        }

        err = verifySupportForProfileAndLevel(profile, level);

        if (err != OK) {
            return err;
        }

        h264type.eProfile = static_cast<OMX_VIDEO_AVCPROFILETYPE>(profile);
        h264type.eLevel = static_cast<OMX_VIDEO_AVCLEVELTYPE>(level);
    }

    // XXX
    if (h264type.eProfile != OMX_VIDEO_AVCProfileBaseline) {
        ALOGW("Use baseline profile instead of %d for AVC recording",
            h264type.eProfile);
        h264type.eProfile = OMX_VIDEO_AVCProfileBaseline;
    }

    if (h264type.eProfile == OMX_VIDEO_AVCProfileBaseline) {
        h264type.nSliceHeaderSpacing = 0;
        h264type.bUseHadamard = OMX_TRUE;
        h264type.nRefFrames = 1;
        h264type.nBFrames = 0;
        h264type.nPFrames = setPFramesSpacing(iFrameInterval, frameRate);
        if (h264type.nPFrames == 0) {
            h264type.nAllowedPictureTypes = OMX_VIDEO_PictureTypeI;
        }
        h264type.nRefIdx10ActiveMinus1 = 0;
        h264type.nRefIdx11ActiveMinus1 = 0;
        h264type.bEntropyCodingCABAC = OMX_FALSE;
        h264type.bWeightedPPrediction = OMX_FALSE;
        h264type.bconstIpred = OMX_FALSE;
        h264type.bDirect8x8Inference = OMX_FALSE;
        h264type.bDirectSpatialTemporal = OMX_FALSE;
        h264type.nCabacInitIdc = 0;
    }

    if (h264type.nBFrames != 0) {
        h264type.nAllowedPictureTypes |= OMX_VIDEO_PictureTypeB;
    }

    h264type.bEnableUEP = OMX_FALSE;
    h264type.bEnableFMO = OMX_FALSE;
    h264type.bEnableASO = OMX_FALSE;
    h264type.bEnableRS = OMX_FALSE;
    h264type.bFrameMBsOnly = OMX_TRUE;
    h264type.bMBAFF = OMX_FALSE;
    h264type.eLoopFilterMode = OMX_VIDEO_AVCLoopFilterEnable;

    err = mOMX->setParameter(
            mNode, OMX_IndexParamVideoAvc, &h264type, sizeof(h264type));

    if (err != OK) {
        return err;
    }

    return configureBitrate(bitrate, bitrateMode);
}

status_t ACodec::setupVPXEncoderParameters(const sp<AMessage> &msg) {
    int32_t bitrate;
    if (!msg->findInt32("bitrate", &bitrate)) {
        return INVALID_OPERATION;
    }

    OMX_VIDEO_CONTROLRATETYPE bitrateMode = getBitrateMode(msg);

    return configureBitrate(bitrate, bitrateMode);
}

status_t ACodec::verifySupportForProfileAndLevel(
        int32_t profile, int32_t level) {
    OMX_VIDEO_PARAM_PROFILELEVELTYPE params;
    InitOMXParams(&params);
    params.nPortIndex = kPortIndexOutput;

    for (params.nProfileIndex = 0;; ++params.nProfileIndex) {
        status_t err = mOMX->getParameter(
                mNode,
                OMX_IndexParamVideoProfileLevelQuerySupported,
                &params,
                sizeof(params));

        if (err != OK) {
            return err;
        }

        int32_t supportedProfile = static_cast<int32_t>(params.eProfile);
        int32_t supportedLevel = static_cast<int32_t>(params.eLevel);

        if (profile == supportedProfile && level <= supportedLevel) {
            return OK;
        }
    }
}

status_t ACodec::configureBitrate(
        int32_t bitrate, OMX_VIDEO_CONTROLRATETYPE bitrateMode) {
    OMX_VIDEO_PARAM_BITRATETYPE bitrateType;
    InitOMXParams(&bitrateType);
    bitrateType.nPortIndex = kPortIndexOutput;

    status_t err = mOMX->getParameter(
            mNode, OMX_IndexParamVideoBitrate,
            &bitrateType, sizeof(bitrateType));

    if (err != OK) {
        return err;
    }

    bitrateType.eControlRate = bitrateMode;
    bitrateType.nTargetBitrate = bitrate;

    return mOMX->setParameter(
            mNode, OMX_IndexParamVideoBitrate,
            &bitrateType, sizeof(bitrateType));
}

status_t ACodec::setupErrorCorrectionParameters() {
    OMX_VIDEO_PARAM_ERRORCORRECTIONTYPE errorCorrectionType;
    InitOMXParams(&errorCorrectionType);
    errorCorrectionType.nPortIndex = kPortIndexOutput;

    status_t err = mOMX->getParameter(
            mNode, OMX_IndexParamVideoErrorCorrection,
            &errorCorrectionType, sizeof(errorCorrectionType));

    if (err != OK) {
        return OK;  // Optional feature. Ignore this failure
    }

    errorCorrectionType.bEnableHEC = OMX_FALSE;
    errorCorrectionType.bEnableResync = OMX_TRUE;
    errorCorrectionType.nResynchMarkerSpacing = 256;
    errorCorrectionType.bEnableDataPartitioning = OMX_FALSE;
    errorCorrectionType.bEnableRVLC = OMX_FALSE;

    return mOMX->setParameter(
            mNode, OMX_IndexParamVideoErrorCorrection,
            &errorCorrectionType, sizeof(errorCorrectionType));
}

status_t ACodec::setVideoFormatOnPort(
        OMX_U32 portIndex,
        int32_t width, int32_t height, OMX_VIDEO_CODINGTYPE compressionFormat) {
    OMX_PARAM_PORTDEFINITIONTYPE def;
    InitOMXParams(&def);
    def.nPortIndex = portIndex;

    OMX_VIDEO_PORTDEFINITIONTYPE *video_def = &def.format.video;

    status_t err = mOMX->getParameter(
            mNode, OMX_IndexParamPortDefinition, &def, sizeof(def));

    CHECK_EQ(err, (status_t)OK);

    if (portIndex == kPortIndexInput) {
        // XXX Need a (much) better heuristic to compute input buffer sizes.
        const size_t X = 64 * 1024;
        if (def.nBufferSize < X) {
            def.nBufferSize = X;
        }
    }

    CHECK_EQ((int)def.eDomain, (int)OMX_PortDomainVideo);

    video_def->nFrameWidth = width;
    video_def->nFrameHeight = height;

    if (portIndex == kPortIndexInput) {
        video_def->eCompressionFormat = compressionFormat;
        video_def->eColorFormat = OMX_COLOR_FormatUnused;
    }

    err = mOMX->setParameter(
            mNode, OMX_IndexParamPortDefinition, &def, sizeof(def));

    return err;
}

status_t ACodec::initNativeWindow() {
    if (mNativeWindow != NULL) {
        return mOMX->enableGraphicBuffers(mNode, kPortIndexOutput, OMX_TRUE);
    }

    mOMX->enableGraphicBuffers(mNode, kPortIndexOutput, OMX_FALSE);
    return OK;
}

size_t ACodec::countBuffersOwnedByComponent(OMX_U32 portIndex) const {
    size_t n = 0;

    for (size_t i = 0; i < mBuffers[portIndex].size(); ++i) {
        const BufferInfo &info = mBuffers[portIndex].itemAt(i);

        if (info.mStatus == BufferInfo::OWNED_BY_COMPONENT) {
            ++n;
        }
    }

    return n;
}

size_t ACodec::countBuffersOwnedByNativeWindow() const {
    size_t n = 0;

    for (size_t i = 0; i < mBuffers[kPortIndexOutput].size(); ++i) {
        const BufferInfo &info = mBuffers[kPortIndexOutput].itemAt(i);

        if (info.mStatus == BufferInfo::OWNED_BY_NATIVE_WINDOW) {
            ++n;
        }
    }

    return n;
}

void ACodec::waitUntilAllPossibleNativeWindowBuffersAreReturnedToUs() {
    if (mNativeWindow == NULL) {
        return;
    }

    int minUndequeuedBufs = 0;
    status_t err = mNativeWindow->query(
            mNativeWindow.get(), NATIVE_WINDOW_MIN_UNDEQUEUED_BUFFERS,
            &minUndequeuedBufs);

    if (err != OK) {
        ALOGE("[%s] NATIVE_WINDOW_MIN_UNDEQUEUED_BUFFERS query failed: %s (%d)",
                mComponentName.c_str(), strerror(-err), -err);

        minUndequeuedBufs = 0;
    }

    while (countBuffersOwnedByNativeWindow() > (size_t)minUndequeuedBufs
            && dequeueBufferFromNativeWindow() != NULL) {
        // these buffers will be submitted as regular buffers; account for this
        if (mStoreMetaDataInOutputBuffers && mMetaDataBuffersToSubmit > 0) {
            --mMetaDataBuffersToSubmit;
        }
    }
}

bool ACodec::allYourBuffersAreBelongToUs(
        OMX_U32 portIndex) {
    for (size_t i = 0; i < mBuffers[portIndex].size(); ++i) {
        BufferInfo *info = &mBuffers[portIndex].editItemAt(i);

        if (info->mStatus != BufferInfo::OWNED_BY_US
                && info->mStatus != BufferInfo::OWNED_BY_NATIVE_WINDOW) {
            ALOGV("[%s] Buffer %p on port %ld still has status %d",
                    mComponentName.c_str(),
                    info->mBufferID, portIndex, info->mStatus);
            return false;
        }
    }

    return true;
}

bool ACodec::allYourBuffersAreBelongToUs() {
    return allYourBuffersAreBelongToUs(kPortIndexInput)
        && allYourBuffersAreBelongToUs(kPortIndexOutput);
}

void ACodec::deferMessage(const sp<AMessage> &msg) {
    bool wasEmptyBefore = mDeferredQueue.empty();
    mDeferredQueue.push_back(msg);
}

void ACodec::processDeferredMessages() {
    List<sp<AMessage> > queue = mDeferredQueue;
    mDeferredQueue.clear();

    List<sp<AMessage> >::iterator it = queue.begin();
    while (it != queue.end()) {
        onMessageReceived(*it++);
    }
}

void ACodec::sendFormatChange(const sp<AMessage> &reply) {
    sp<AMessage> notify = mNotify->dup();
    notify->setInt32("what", kWhatOutputFormatChanged);

    OMX_PARAM_PORTDEFINITIONTYPE def;
    InitOMXParams(&def);
    def.nPortIndex = kPortIndexOutput;

    CHECK_EQ(mOMX->getParameter(
                mNode, OMX_IndexParamPortDefinition, &def, sizeof(def)),
             (status_t)OK);

    CHECK_EQ((int)def.eDir, (int)OMX_DirOutput);

    switch (def.eDomain) {
        case OMX_PortDomainVideo:
        {
            OMX_VIDEO_PORTDEFINITIONTYPE *videoDef = &def.format.video;

            AString mime;
            if (!mIsEncoder) {
                notify->setString("mime", MEDIA_MIMETYPE_VIDEO_RAW);
            } else if (GetMimeTypeForVideoCoding(
                        videoDef->eCompressionFormat, &mime) != OK) {
                notify->setString("mime", "application/octet-stream");
            } else {
                notify->setString("mime", mime.c_str());
            }

            notify->setInt32("width", videoDef->nFrameWidth);
            notify->setInt32("height", videoDef->nFrameHeight);

            if (!mIsEncoder) {
                notify->setInt32("stride", videoDef->nStride);
                notify->setInt32("slice-height", videoDef->nSliceHeight);
                notify->setInt32("color-format", videoDef->eColorFormat);

                OMX_CONFIG_RECTTYPE rect;
                InitOMXParams(&rect);
                rect.nPortIndex = kPortIndexOutput;

                if (mOMX->getConfig(
                            mNode, OMX_IndexConfigCommonOutputCrop,
                            &rect, sizeof(rect)) != OK) {
                    rect.nLeft = 0;
                    rect.nTop = 0;
                    rect.nWidth = videoDef->nFrameWidth;
                    rect.nHeight = videoDef->nFrameHeight;
                }

                CHECK_GE(rect.nLeft, 0);
                CHECK_GE(rect.nTop, 0);
                CHECK_GE(rect.nWidth, 0u);
                CHECK_GE(rect.nHeight, 0u);
                CHECK_LE(rect.nLeft + rect.nWidth - 1, videoDef->nFrameWidth);
                CHECK_LE(rect.nTop + rect.nHeight - 1, videoDef->nFrameHeight);

                notify->setRect(
                        "crop",
                        rect.nLeft,
                        rect.nTop,
                        rect.nLeft + rect.nWidth - 1,
                        rect.nTop + rect.nHeight - 1);

                if (mNativeWindow != NULL) {
                    reply->setRect(
                            "crop",
                            rect.nLeft,
                            rect.nTop,
                            rect.nLeft + rect.nWidth,
                            rect.nTop + rect.nHeight);
                }
            }
            break;
        }

        case OMX_PortDomainAudio:
        {
            OMX_AUDIO_PORTDEFINITIONTYPE *audioDef = &def.format.audio;

            switch (audioDef->eEncoding) {
                case OMX_AUDIO_CodingPCM:
                {
                    OMX_AUDIO_PARAM_PCMMODETYPE params;
                    InitOMXParams(&params);
                    params.nPortIndex = kPortIndexOutput;

                    CHECK_EQ(mOMX->getParameter(
                                mNode, OMX_IndexParamAudioPcm,
                                &params, sizeof(params)),
                             (status_t)OK);

                    CHECK_GT(params.nChannels, 0);
                    CHECK(params.nChannels == 1 || params.bInterleaved);
                    CHECK_EQ(params.nBitPerSample, 16u);

                    CHECK_EQ((int)params.eNumData,
                             (int)OMX_NumericalDataSigned);

                    CHECK_EQ((int)params.ePCMMode,
                             (int)OMX_AUDIO_PCMModeLinear);

                    notify->setString("mime", MEDIA_MIMETYPE_AUDIO_RAW);
                    notify->setInt32("channel-count", params.nChannels);
                    notify->setInt32("sample-rate", params.nSamplingRate);
                    if (mEncoderDelay + mEncoderPadding) {
                        size_t frameSize = params.nChannels * sizeof(int16_t);
                        if (mSkipCutBuffer != NULL) {
                            size_t prevbufsize = mSkipCutBuffer->size();
                            if (prevbufsize != 0) {
                                ALOGW("Replacing SkipCutBuffer holding %d "
                                      "bytes",
                                      prevbufsize);
                            }
                        }
                        mSkipCutBuffer = new SkipCutBuffer(
                                mEncoderDelay * frameSize,
                                mEncoderPadding * frameSize);
                    }

                    if (mChannelMaskPresent) {
                        notify->setInt32("channel-mask", mChannelMask);
                    }
                    break;
                }

                case OMX_AUDIO_CodingAAC:
                {
                    OMX_AUDIO_PARAM_AACPROFILETYPE params;
                    InitOMXParams(&params);
                    params.nPortIndex = kPortIndexOutput;

                    CHECK_EQ(mOMX->getParameter(
                                mNode, OMX_IndexParamAudioAac,
                                &params, sizeof(params)),
                             (status_t)OK);

                    notify->setString("mime", MEDIA_MIMETYPE_AUDIO_AAC);
                    notify->setInt32("channel-count", params.nChannels);
                    notify->setInt32("sample-rate", params.nSampleRate);
                    break;
                }

                case OMX_AUDIO_CodingAMR:
                {
                    OMX_AUDIO_PARAM_AMRTYPE params;
                    InitOMXParams(&params);
                    params.nPortIndex = kPortIndexOutput;

                    CHECK_EQ(mOMX->getParameter(
                                mNode, OMX_IndexParamAudioAmr,
                                &params, sizeof(params)),
                             (status_t)OK);

                    notify->setInt32("channel-count", 1);
                    if (params.eAMRBandMode >= OMX_AUDIO_AMRBandModeWB0) {
                        notify->setString(
                                "mime", MEDIA_MIMETYPE_AUDIO_AMR_WB);

                        notify->setInt32("sample-rate", 16000);
                    } else {
                        notify->setString(
                                "mime", MEDIA_MIMETYPE_AUDIO_AMR_NB);

                        notify->setInt32("sample-rate", 8000);
                    }
                    break;
                }

                case OMX_AUDIO_CodingFLAC:
                {
                    OMX_AUDIO_PARAM_FLACTYPE params;
                    InitOMXParams(&params);
                    params.nPortIndex = kPortIndexOutput;

                    CHECK_EQ(mOMX->getParameter(
                                mNode, OMX_IndexParamAudioFlac,
                                &params, sizeof(params)),
                             (status_t)OK);

                    notify->setString("mime", MEDIA_MIMETYPE_AUDIO_FLAC);
                    notify->setInt32("channel-count", params.nChannels);
                    notify->setInt32("sample-rate", params.nSampleRate);
                    break;
                }

                default:
                {
#ifdef QCOM_HARDWARE
                    AString mimeType;
                    status_t err = ExtendedCodec::handleSupportedAudioFormats(
                        audioDef->eEncoding, &mimeType);
                    if (err == OK) {
                        int channelCount;
                        err = ExtendedCodec::getSupportedAudioFormatInfo(
                                      &mimeType,
                                      mOMX,
                                      mNode,
                                      kPortIndexOutput,
                                      &channelCount);
                        notify->setString("mime", mimeType.c_str());
                        notify->setInt32("channel-count", channelCount);
                        break;
                    }
#endif
                    TRESPASS();
                }
            }
            break;
        }

        default:
            TRESPASS();
    }

    notify->post();

    mSentFormat = true;
}

void ACodec::signalError(OMX_ERRORTYPE error, status_t internalError) {
    sp<AMessage> notify = mNotify->dup();
    notify->setInt32("what", ACodec::kWhatError);
    notify->setInt32("omx-error", error);
    notify->setInt32("err", internalError);
    notify->post();
}

status_t ACodec::pushBlankBuffersToNativeWindow() {
    status_t err = NO_ERROR;
    ANativeWindowBuffer* anb = NULL;
    int numBufs = 0;
    int minUndequeuedBufs = 0;

    // We need to reconnect to the ANativeWindow as a CPU client to ensure that
    // no frames get dropped by SurfaceFlinger assuming that these are video
    // frames.
    err = native_window_api_disconnect(mNativeWindow.get(),
            NATIVE_WINDOW_API_MEDIA);
    if (err != NO_ERROR) {
        ALOGE("error pushing blank frames: api_disconnect failed: %s (%d)",
                strerror(-err), -err);
        return err;
    }

    err = native_window_api_connect(mNativeWindow.get(),
            NATIVE_WINDOW_API_CPU);
    if (err != NO_ERROR) {
        ALOGE("error pushing blank frames: api_connect failed: %s (%d)",
                strerror(-err), -err);
        return err;
    }

    err = native_window_set_buffers_geometry(mNativeWindow.get(), 1, 1,
            HAL_PIXEL_FORMAT_RGBX_8888);
    if (err != NO_ERROR) {
        ALOGE("error pushing blank frames: set_buffers_geometry failed: %s (%d)",
                strerror(-err), -err);
        goto error;
    }

    err = native_window_set_scaling_mode(mNativeWindow.get(),
                NATIVE_WINDOW_SCALING_MODE_SCALE_TO_WINDOW);
    if (err != NO_ERROR) {
        ALOGE("error pushing blank_frames: set_scaling_mode failed: %s (%d)",
              strerror(-err), -err);
        goto error;
    }

    err = native_window_set_usage(mNativeWindow.get(),
            GRALLOC_USAGE_SW_WRITE_OFTEN);
    if (err != NO_ERROR) {
        ALOGE("error pushing blank frames: set_usage failed: %s (%d)",
                strerror(-err), -err);
        goto error;
    }

    err = mNativeWindow->query(mNativeWindow.get(),
            NATIVE_WINDOW_MIN_UNDEQUEUED_BUFFERS, &minUndequeuedBufs);
    if (err != NO_ERROR) {
        ALOGE("error pushing blank frames: MIN_UNDEQUEUED_BUFFERS query "
                "failed: %s (%d)", strerror(-err), -err);
        goto error;
    }

    numBufs = minUndequeuedBufs + 1;
    err = native_window_set_buffer_count(mNativeWindow.get(), numBufs);
    if (err != NO_ERROR) {
        ALOGE("error pushing blank frames: set_buffer_count failed: %s (%d)",
                strerror(-err), -err);
        goto error;
    }

    // We  push numBufs + 1 buffers to ensure that we've drawn into the same
    // buffer twice.  This should guarantee that the buffer has been displayed
    // on the screen and then been replaced, so an previous video frames are
    // guaranteed NOT to be currently displayed.
    for (int i = 0; i < numBufs + 1; i++) {
        int fenceFd = -1;
        err = native_window_dequeue_buffer_and_wait(mNativeWindow.get(), &anb);
        if (err != NO_ERROR) {
            ALOGE("error pushing blank frames: dequeueBuffer failed: %s (%d)",
                    strerror(-err), -err);
            goto error;
        }

        sp<GraphicBuffer> buf(new GraphicBuffer(anb, false));

        // Fill the buffer with the a 1x1 checkerboard pattern ;)
        uint32_t* img = NULL;
        err = buf->lock(GRALLOC_USAGE_SW_WRITE_OFTEN, (void**)(&img));
        if (err != NO_ERROR) {
            ALOGE("error pushing blank frames: lock failed: %s (%d)",
                    strerror(-err), -err);
            goto error;
        }

        *img = 0;

        err = buf->unlock();
        if (err != NO_ERROR) {
            ALOGE("error pushing blank frames: unlock failed: %s (%d)",
                    strerror(-err), -err);
            goto error;
        }

        err = mNativeWindow->queueBuffer(mNativeWindow.get(),
                buf->getNativeBuffer(), -1);
        if (err != NO_ERROR) {
            ALOGE("error pushing blank frames: queueBuffer failed: %s (%d)",
                    strerror(-err), -err);
            goto error;
        }

        anb = NULL;
    }

error:

    if (err != NO_ERROR) {
        // Clean up after an error.
        if (anb != NULL) {
            mNativeWindow->cancelBuffer(mNativeWindow.get(), anb, -1);
        }

        native_window_api_disconnect(mNativeWindow.get(),
                NATIVE_WINDOW_API_CPU);
        native_window_api_connect(mNativeWindow.get(),
                NATIVE_WINDOW_API_MEDIA);

        return err;
    } else {
        // Clean up after success.
        err = native_window_api_disconnect(mNativeWindow.get(),
                NATIVE_WINDOW_API_CPU);
        if (err != NO_ERROR) {
            ALOGE("error pushing blank frames: api_disconnect failed: %s (%d)",
                    strerror(-err), -err);
            return err;
        }

        err = native_window_api_connect(mNativeWindow.get(),
                NATIVE_WINDOW_API_MEDIA);
        if (err != NO_ERROR) {
            ALOGE("error pushing blank frames: api_connect failed: %s (%d)",
                    strerror(-err), -err);
            return err;
        }

        return NO_ERROR;
    }
}

////////////////////////////////////////////////////////////////////////////////

ACodec::PortDescription::PortDescription() {
}

status_t ACodec::requestIDRFrame() {
    if (!mIsEncoder) {
        return ERROR_UNSUPPORTED;
    }

    OMX_CONFIG_INTRAREFRESHVOPTYPE params;
    InitOMXParams(&params);

    params.nPortIndex = kPortIndexOutput;
    params.IntraRefreshVOP = OMX_TRUE;

    return mOMX->setConfig(
            mNode,
            OMX_IndexConfigVideoIntraVOPRefresh,
            &params,
            sizeof(params));
}

void ACodec::PortDescription::addBuffer(
        IOMX::buffer_id id, const sp<ABuffer> &buffer) {
    mBufferIDs.push_back(id);
    mBuffers.push_back(buffer);
}

size_t ACodec::PortDescription::countBuffers() {
    return mBufferIDs.size();
}

IOMX::buffer_id ACodec::PortDescription::bufferIDAt(size_t index) const {
    return mBufferIDs.itemAt(index);
}

sp<ABuffer> ACodec::PortDescription::bufferAt(size_t index) const {
    return mBuffers.itemAt(index);
}

////////////////////////////////////////////////////////////////////////////////

ACodec::BaseState::BaseState(ACodec *codec, const sp<AState> &parentState)
    : AState(parentState),
      mCodec(codec) {
}

ACodec::BaseState::PortMode ACodec::BaseState::getPortMode(OMX_U32 portIndex) {
    return KEEP_BUFFERS;
}

bool ACodec::BaseState::onMessageReceived(const sp<AMessage> &msg) {
    switch (msg->what()) {
        case kWhatInputBufferFilled:
        {
            onInputBufferFilled(msg);
            break;
        }

        case kWhatOutputBufferDrained:
        {
            onOutputBufferDrained(msg);
            break;
        }

        case ACodec::kWhatOMXMessage:
        {
            return onOMXMessage(msg);
        }

        case ACodec::kWhatCreateInputSurface:
        case ACodec::kWhatSignalEndOfInputStream:
        {
            ALOGE("Message 0x%x was not handled", msg->what());
            mCodec->signalError(OMX_ErrorUndefined, INVALID_OPERATION);
            return true;
        }

        case ACodec::kWhatOMXDied:
        {
            ALOGE("OMX/mediaserver died, signalling error!");
            mCodec->signalError(OMX_ErrorResourcesLost, DEAD_OBJECT);
            break;
        }

        default:
            return false;
    }

    return true;
}

bool ACodec::BaseState::onOMXMessage(const sp<AMessage> &msg) {
    int32_t type;
    CHECK(msg->findInt32("type", &type));

    IOMX::node_id nodeID;
    CHECK(msg->findPointer("node", &nodeID));
    CHECK_EQ(nodeID, mCodec->mNode);

    switch (type) {
        case omx_message::EVENT:
        {
            int32_t event, data1, data2;
            CHECK(msg->findInt32("event", &event));
            CHECK(msg->findInt32("data1", &data1));
            CHECK(msg->findInt32("data2", &data2));

            if (event == OMX_EventCmdComplete
                    && data1 == OMX_CommandFlush
                    && data2 == (int32_t)OMX_ALL) {
                // Use of this notification is not consistent across
                // implementations. We'll drop this notification and rely
                // on flush-complete notifications on the individual port
                // indices instead.

                return true;
            }

            return onOMXEvent(
                    static_cast<OMX_EVENTTYPE>(event),
                    static_cast<OMX_U32>(data1),
                    static_cast<OMX_U32>(data2));
        }

        case omx_message::EMPTY_BUFFER_DONE:
        {
            IOMX::buffer_id bufferID;
            CHECK(msg->findPointer("buffer", &bufferID));

            return onOMXEmptyBufferDone(bufferID);
        }

        case omx_message::FILL_BUFFER_DONE:
        {
            IOMX::buffer_id bufferID;
            CHECK(msg->findPointer("buffer", &bufferID));

            int32_t rangeOffset, rangeLength, flags;
            int64_t timeUs;
            void *platformPrivate;
            void *dataPtr;

            CHECK(msg->findInt32("range_offset", &rangeOffset));
            CHECK(msg->findInt32("range_length", &rangeLength));
            CHECK(msg->findInt32("flags", &flags));
            CHECK(msg->findInt64("timestamp", &timeUs));
            CHECK(msg->findPointer("platform_private", &platformPrivate));
            CHECK(msg->findPointer("data_ptr", &dataPtr));

            return onOMXFillBufferDone(
                    bufferID,
                    (size_t)rangeOffset, (size_t)rangeLength,
                    (OMX_U32)flags,
                    timeUs,
                    platformPrivate,
                    dataPtr);
        }

        default:
            TRESPASS();
            break;
    }
}

bool ACodec::BaseState::onOMXEvent(
        OMX_EVENTTYPE event, OMX_U32 data1, OMX_U32 data2) {
    if (event != OMX_EventError) {
        ALOGV("[%s] EVENT(%d, 0x%08lx, 0x%08lx)",
             mCodec->mComponentName.c_str(), event, data1, data2);

        return false;
    }

    ALOGE("[%s] ERROR(0x%08lx)", mCodec->mComponentName.c_str(), data1);

    mCodec->signalError((OMX_ERRORTYPE)data1);

    return true;
}

bool ACodec::BaseState::onOMXEmptyBufferDone(IOMX::buffer_id bufferID) {
    ALOGV("[%s] onOMXEmptyBufferDone %p",
         mCodec->mComponentName.c_str(), bufferID);

    BufferInfo *info =
        mCodec->findBufferByID(kPortIndexInput, bufferID);

    CHECK_EQ((int)info->mStatus, (int)BufferInfo::OWNED_BY_COMPONENT);
    info->mStatus = BufferInfo::OWNED_BY_US;

    const sp<AMessage> &bufferMeta = info->mData->meta();
    void *mediaBuffer;
    if (bufferMeta->findPointer("mediaBuffer", &mediaBuffer)
            && mediaBuffer != NULL) {
        // We're in "store-metadata-in-buffers" mode, the underlying
        // OMX component had access to data that's implicitly refcounted
        // by this "mediaBuffer" object. Now that the OMX component has
        // told us that it's done with the input buffer, we can decrement
        // the mediaBuffer's reference count.

        ALOGV("releasing mbuf %p", mediaBuffer);

        ((MediaBuffer *)mediaBuffer)->release();
        mediaBuffer = NULL;

        bufferMeta->setPointer("mediaBuffer", NULL);
    }

    PortMode mode = getPortMode(kPortIndexInput);

    switch (mode) {
        case KEEP_BUFFERS:
            break;

        case RESUBMIT_BUFFERS:
            postFillThisBuffer(info);
            break;

        default:
        {
            CHECK_EQ((int)mode, (int)FREE_BUFFERS);
            TRESPASS();  // Not currently used
            break;
        }
    }

    return true;
}

void ACodec::BaseState::postFillThisBuffer(BufferInfo *info) {
    if (mCodec->mPortEOS[kPortIndexInput]) {
        return;
    }

    CHECK_EQ((int)info->mStatus, (int)BufferInfo::OWNED_BY_US);

    sp<AMessage> notify = mCodec->mNotify->dup();
    notify->setInt32("what", ACodec::kWhatFillThisBuffer);
    notify->setPointer("buffer-id", info->mBufferID);

    info->mData->meta()->clear();
    notify->setBuffer("buffer", info->mData);

    sp<AMessage> reply = new AMessage(kWhatInputBufferFilled, mCodec->id());
    reply->setPointer("buffer-id", info->mBufferID);

    notify->setMessage("reply", reply);

    notify->post();

    info->mStatus = BufferInfo::OWNED_BY_UPSTREAM;
}

void ACodec::BaseState::onInputBufferFilled(const sp<AMessage> &msg) {
    IOMX::buffer_id bufferID;
    CHECK(msg->findPointer("buffer-id", &bufferID));

    sp<ABuffer> buffer;
    int32_t err = OK;
    bool eos = false;
    PortMode mode = getPortMode(kPortIndexInput);

    if (!msg->findBuffer("buffer", &buffer)) {
        /* these are unfilled buffers returned by client */
        CHECK(msg->findInt32("err", &err));

        if (err == OK) {
            /* buffers with no errors are returned on MediaCodec.flush */
            mode = KEEP_BUFFERS;
        } else {
            ALOGV("[%s] saw error %d instead of an input buffer",
                 mCodec->mComponentName.c_str(), err);
            eos = true;
        }

        buffer.clear();
    }

    int32_t tmp;
    if (buffer != NULL && buffer->meta()->findInt32("eos", &tmp) && tmp) {
        eos = true;
        err = ERROR_END_OF_STREAM;
    }

    BufferInfo *info = mCodec->findBufferByID(kPortIndexInput, bufferID);
    CHECK_EQ((int)info->mStatus, (int)BufferInfo::OWNED_BY_UPSTREAM);

    info->mStatus = BufferInfo::OWNED_BY_US;

    switch (mode) {
        case KEEP_BUFFERS:
        {
            if (eos) {
                if (!mCodec->mPortEOS[kPortIndexInput]) {
                    mCodec->mPortEOS[kPortIndexInput] = true;
                    mCodec->mInputEOSResult = err;
                }
            }
            break;
        }

        case RESUBMIT_BUFFERS:
        {
            if (buffer != NULL && !mCodec->mPortEOS[kPortIndexInput]) {
                int64_t timeUs;
                CHECK(buffer->meta()->findInt64("timeUs", &timeUs));

                OMX_U32 flags = OMX_BUFFERFLAG_ENDOFFRAME;

                int32_t isCSD;
                if (buffer->meta()->findInt32("csd", &isCSD) && isCSD != 0) {
                    flags |= OMX_BUFFERFLAG_CODECCONFIG;
                }

                if (eos) {
                    flags |= OMX_BUFFERFLAG_EOS;
                }

                if (buffer != info->mData) {
                    ALOGV("[%s] Needs to copy input data for buffer %p. (%p != %p)",
                         mCodec->mComponentName.c_str(),
                         bufferID,
                         buffer.get(), info->mData.get());

                    CHECK_LE(buffer->size(), info->mData->capacity());
                    memcpy(info->mData->data(), buffer->data(), buffer->size());
                }

                if (flags & OMX_BUFFERFLAG_CODECCONFIG) {
                    ALOGV("[%s] calling emptyBuffer %p w/ codec specific data",
                         mCodec->mComponentName.c_str(), bufferID);
                } else if (flags & OMX_BUFFERFLAG_EOS) {
                    ALOGV("[%s] calling emptyBuffer %p w/ EOS",
                         mCodec->mComponentName.c_str(), bufferID);
                } else {
#if TRACK_BUFFER_TIMING
                    ALOGI("[%s] calling emptyBuffer %p w/ time %lld us",
                         mCodec->mComponentName.c_str(), bufferID, timeUs);
#else
                    ALOGV("[%s] calling emptyBuffer %p w/ time %lld us",
                         mCodec->mComponentName.c_str(), bufferID, timeUs);
#endif
                }

#if TRACK_BUFFER_TIMING
                ACodec::BufferStats stats;
                stats.mEmptyBufferTimeUs = ALooper::GetNowUs();
                stats.mFillBufferDoneTimeUs = -1ll;
                mCodec->mBufferStats.add(timeUs, stats);
#endif

                if (mCodec->mStoreMetaDataInOutputBuffers) {
                    // try to submit an output buffer for each input buffer
                    PortMode outputMode = getPortMode(kPortIndexOutput);

                    ALOGV("MetaDataBuffersToSubmit=%u portMode=%s",
                            mCodec->mMetaDataBuffersToSubmit,
                            (outputMode == FREE_BUFFERS ? "FREE" :
                             outputMode == KEEP_BUFFERS ? "KEEP" : "RESUBMIT"));
                    if (outputMode == RESUBMIT_BUFFERS) {
                        CHECK_EQ(mCodec->submitOutputMetaDataBuffer(),
                                (status_t)OK);
                    }
                }

                CHECK_EQ(mCodec->mOMX->emptyBuffer(
                            mCodec->mNode,
                            bufferID,
                            0,
                            buffer->size(),
                            flags,
                            timeUs),
                         (status_t)OK);

                info->mStatus = BufferInfo::OWNED_BY_COMPONENT;

                if (!eos) {
                    getMoreInputDataIfPossible();
                } else {
                    ALOGV("[%s] Signalled EOS on the input port",
                         mCodec->mComponentName.c_str());

                    mCodec->mPortEOS[kPortIndexInput] = true;
                    mCodec->mInputEOSResult = err;
                }
            } else if (!mCodec->mPortEOS[kPortIndexInput]) {
                if (err != ERROR_END_OF_STREAM) {
                    ALOGV("[%s] Signalling EOS on the input port "
                         "due to error %d",
                         mCodec->mComponentName.c_str(), err);
                } else {
                    ALOGV("[%s] Signalling EOS on the input port",
                         mCodec->mComponentName.c_str());
                }

                ALOGV("[%s] calling emptyBuffer %p signalling EOS",
                     mCodec->mComponentName.c_str(), bufferID);

                CHECK_EQ(mCodec->mOMX->emptyBuffer(
                            mCodec->mNode,
                            bufferID,
                            0,
                            0,
                            OMX_BUFFERFLAG_EOS,
                            0),
                         (status_t)OK);

                info->mStatus = BufferInfo::OWNED_BY_COMPONENT;

                mCodec->mPortEOS[kPortIndexInput] = true;
                mCodec->mInputEOSResult = err;
            }
            break;
        }

        default:
            CHECK_EQ((int)mode, (int)FREE_BUFFERS);
            break;
    }
}

void ACodec::BaseState::getMoreInputDataIfPossible() {
    if (mCodec->mPortEOS[kPortIndexInput]) {
        return;
    }

    BufferInfo *eligible = NULL;

    for (size_t i = 0; i < mCodec->mBuffers[kPortIndexInput].size(); ++i) {
        BufferInfo *info = &mCodec->mBuffers[kPortIndexInput].editItemAt(i);

#if 0
        if (info->mStatus == BufferInfo::OWNED_BY_UPSTREAM) {
            // There's already a "read" pending.
            return;
        }
#endif

        if (info->mStatus == BufferInfo::OWNED_BY_US) {
            eligible = info;
        }
    }

    if (eligible == NULL) {
        return;
    }

    postFillThisBuffer(eligible);
}

bool ACodec::BaseState::onOMXFillBufferDone(
        IOMX::buffer_id bufferID,
        size_t rangeOffset, size_t rangeLength,
        OMX_U32 flags,
        int64_t timeUs,
        void *platformPrivate,
        void *dataPtr) {
    ALOGV("[%s] onOMXFillBufferDone %p time %lld us, flags = 0x%08lx",
         mCodec->mComponentName.c_str(), bufferID, timeUs, flags);

    ssize_t index;

#if TRACK_BUFFER_TIMING
    index = mCodec->mBufferStats.indexOfKey(timeUs);
    if (index >= 0) {
        ACodec::BufferStats *stats = &mCodec->mBufferStats.editValueAt(index);
        stats->mFillBufferDoneTimeUs = ALooper::GetNowUs();

        ALOGI("frame PTS %lld: %lld",
                timeUs,
                stats->mFillBufferDoneTimeUs - stats->mEmptyBufferTimeUs);

        mCodec->mBufferStats.removeItemsAt(index);
        stats = NULL;
    }
#endif

    BufferInfo *info =
        mCodec->findBufferByID(kPortIndexOutput, bufferID, &index);

    CHECK_EQ((int)info->mStatus, (int)BufferInfo::OWNED_BY_COMPONENT);

    info->mDequeuedAt = ++mCodec->mDequeueCounter;
    info->mStatus = BufferInfo::OWNED_BY_US;

    PortMode mode = getPortMode(kPortIndexOutput);

    switch (mode) {
        case KEEP_BUFFERS:
            break;

        case RESUBMIT_BUFFERS:
        {
            if (rangeLength == 0 && !(flags & OMX_BUFFERFLAG_EOS)) {
                ALOGV("[%s] calling fillBuffer %p",
                     mCodec->mComponentName.c_str(), info->mBufferID);

                CHECK_EQ(mCodec->mOMX->fillBuffer(
                            mCodec->mNode, info->mBufferID),
                         (status_t)OK);

                info->mStatus = BufferInfo::OWNED_BY_COMPONENT;
                break;
            }

            sp<AMessage> reply =
                new AMessage(kWhatOutputBufferDrained, mCodec->id());

            if (!mCodec->mSentFormat) {
                mCodec->sendFormatChange(reply);
            }

            if (mCodec->mUseMetadataOnEncoderOutput) {
                native_handle_t* handle =
                        *(native_handle_t**)(info->mData->data() + 4);
                info->mData->meta()->setPointer("handle", handle);
                info->mData->meta()->setInt32("rangeOffset", rangeOffset);
                info->mData->meta()->setInt32("rangeLength", rangeLength);
            } else {
                info->mData->setRange(rangeOffset, rangeLength);
            }
#if 0
            if (mCodec->mNativeWindow == NULL) {
                if (IsIDR(info->mData)) {
                    ALOGI("IDR frame");
                }
            }
#endif

            if (mCodec->mSkipCutBuffer != NULL) {
                mCodec->mSkipCutBuffer->submit(info->mData);
            }
            info->mData->meta()->setInt64("timeUs", timeUs);

            sp<AMessage> notify = mCodec->mNotify->dup();
            notify->setInt32("what", ACodec::kWhatDrainThisBuffer);
            notify->setPointer("buffer-id", info->mBufferID);
            notify->setBuffer("buffer", info->mData);
            notify->setInt32("flags", flags);

            reply->setPointer("buffer-id", info->mBufferID);

            notify->setMessage("reply", reply);

            notify->post();

            info->mStatus = BufferInfo::OWNED_BY_DOWNSTREAM;

            if (flags & OMX_BUFFERFLAG_EOS) {
                ALOGV("[%s] saw output EOS", mCodec->mComponentName.c_str());

                sp<AMessage> notify = mCodec->mNotify->dup();
                notify->setInt32("what", ACodec::kWhatEOS);
                notify->setInt32("err", mCodec->mInputEOSResult);
                notify->post();

                mCodec->mPortEOS[kPortIndexOutput] = true;
            }
            break;
        }

        default:
        {
            CHECK_EQ((int)mode, (int)FREE_BUFFERS);

            CHECK_EQ((status_t)OK,
                     mCodec->freeBuffer(kPortIndexOutput, index));
            break;
        }
    }

    return true;
}

void ACodec::BaseState::onOutputBufferDrained(const sp<AMessage> &msg) {
    IOMX::buffer_id bufferID;
    CHECK(msg->findPointer("buffer-id", &bufferID));

    ssize_t index;
    BufferInfo *info =
        mCodec->findBufferByID(kPortIndexOutput, bufferID, &index);
    CHECK_EQ((int)info->mStatus, (int)BufferInfo::OWNED_BY_DOWNSTREAM);

    android_native_rect_t crop;
    if (msg->findRect("crop",
            &crop.left, &crop.top, &crop.right, &crop.bottom)) {
        CHECK_EQ(0, native_window_set_crop(
                mCodec->mNativeWindow.get(), &crop));
    }

    int32_t render;
    if (mCodec->mNativeWindow != NULL
            && msg->findInt32("render", &render) && render != 0
            && (info->mData == NULL || info->mData->size() != 0)) {
        // The client wants this buffer to be rendered.

        status_t err;
        if ((err = mCodec->mNativeWindow->queueBuffer(
                    mCodec->mNativeWindow.get(),
                    info->mGraphicBuffer.get(), -1)) == OK) {
            info->mStatus = BufferInfo::OWNED_BY_NATIVE_WINDOW;
        } else {
            mCodec->signalError(OMX_ErrorUndefined, err);
            info->mStatus = BufferInfo::OWNED_BY_US;
        }
    } else {
        info->mStatus = BufferInfo::OWNED_BY_US;
    }

    PortMode mode = getPortMode(kPortIndexOutput);

    switch (mode) {
        case KEEP_BUFFERS:
        {
            // XXX fishy, revisit!!! What about the FREE_BUFFERS case below?

            if (info->mStatus == BufferInfo::OWNED_BY_NATIVE_WINDOW) {
                // We cannot resubmit the buffer we just rendered, dequeue
                // the spare instead.

                info = mCodec->dequeueBufferFromNativeWindow();
            }
            break;
        }

        case RESUBMIT_BUFFERS:
        {
            if (!mCodec->mPortEOS[kPortIndexOutput]) {
                if (info->mStatus == BufferInfo::OWNED_BY_NATIVE_WINDOW) {
                    // We cannot resubmit the buffer we just rendered, dequeue
                    // the spare instead.

                    info = mCodec->dequeueBufferFromNativeWindow();
                }

                if (info != NULL) {
                    ALOGV("[%s] calling fillBuffer %p",
                         mCodec->mComponentName.c_str(), info->mBufferID);

                    CHECK_EQ(mCodec->mOMX->fillBuffer(mCodec->mNode, info->mBufferID),
                             (status_t)OK);

                    info->mStatus = BufferInfo::OWNED_BY_COMPONENT;
                }
            }
            break;
        }

        default:
        {
            CHECK_EQ((int)mode, (int)FREE_BUFFERS);

            CHECK_EQ((status_t)OK,
                     mCodec->freeBuffer(kPortIndexOutput, index));
            break;
        }
    }
}

////////////////////////////////////////////////////////////////////////////////

ACodec::UninitializedState::UninitializedState(ACodec *codec)
    : BaseState(codec) {
}

void ACodec::UninitializedState::stateEntered() {
    ALOGV("Now uninitialized");

    if (mDeathNotifier != NULL) {
        mCodec->mOMX->asBinder()->unlinkToDeath(mDeathNotifier);
        mDeathNotifier.clear();
    }

    mCodec->mNativeWindow.clear();
    mCodec->mNode = NULL;
    mCodec->mOMX.clear();
    mCodec->mQuirks = 0;
    mCodec->mFlags = 0;
    mCodec->mUseMetadataOnEncoderOutput = 0;
    mCodec->mComponentName.clear();
}

bool ACodec::UninitializedState::onMessageReceived(const sp<AMessage> &msg) {
    bool handled = false;

    switch (msg->what()) {
        case ACodec::kWhatSetup:
        {
            onSetup(msg);

            handled = true;
            break;
        }

        case ACodec::kWhatAllocateComponent:
        {
            onAllocateComponent(msg);
            handled = true;
            break;
        }

        case ACodec::kWhatShutdown:
        {
            int32_t keepComponentAllocated;
            CHECK(msg->findInt32(
                        "keepComponentAllocated", &keepComponentAllocated));
            CHECK(!keepComponentAllocated);

            sp<AMessage> notify = mCodec->mNotify->dup();
            notify->setInt32("what", ACodec::kWhatShutdownCompleted);
            notify->post();

            handled = true;
            break;
        }

        case ACodec::kWhatFlush:
        {
            sp<AMessage> notify = mCodec->mNotify->dup();
            notify->setInt32("what", ACodec::kWhatFlushCompleted);
            notify->post();

            handled = true;
            break;
        }

        default:
            return BaseState::onMessageReceived(msg);
    }

    return handled;
}

void ACodec::UninitializedState::onSetup(
        const sp<AMessage> &msg) {
    if (onAllocateComponent(msg)
            && mCodec->mLoadedState->onConfigureComponent(msg)) {
        mCodec->mLoadedState->onStart();
    }
}

bool ACodec::UninitializedState::onAllocateComponent(const sp<AMessage> &msg) {
    ALOGV("onAllocateComponent");

    CHECK(mCodec->mNode == NULL);

    OMXClient client;
    CHECK_EQ(client.connect(), (status_t)OK);

    sp<IOMX> omx = client.interface();

    sp<AMessage> notify = new AMessage(kWhatOMXDied, mCodec->id());

    mDeathNotifier = new DeathNotifier(notify);
    if (omx->asBinder()->linkToDeath(mDeathNotifier) != OK) {
        // This was a local binder, if it dies so do we, we won't care
        // about any notifications in the afterlife.
        mDeathNotifier.clear();
    }

    Vector<OMXCodec::CodecNameAndQuirks> matchingCodecs;

    AString mime;
    int32_t encoder = false;
    AString componentName;
    uint32_t quirks = 0;
    if (msg->findString("componentName", &componentName)) {
        ssize_t index = matchingCodecs.add();
        OMXCodec::CodecNameAndQuirks *entry = &matchingCodecs.editItemAt(index);
        entry->mName = String8(componentName.c_str());

        if (!OMXCodec::findCodecQuirks(
                    componentName.c_str(), &entry->mQuirks)) {
            entry->mQuirks = 0;
        }
    } else {
        CHECK(msg->findString("mime", &mime));

        if (!msg->findInt32("encoder", &encoder)) {
            encoder = false;
        }

        OMXCodec::findMatchingCodecs(
                mime.c_str(),
                encoder, // createEncoder
                NULL,  // matchComponentName
                0,     // flags
                &matchingCodecs);
    }

    sp<CodecObserver> observer = new CodecObserver;
    IOMX::node_id node = NULL;

    for (size_t matchIndex = 0; matchIndex < matchingCodecs.size();
            ++matchIndex) {
        componentName = matchingCodecs.itemAt(matchIndex).mName.string();
        quirks = matchingCodecs.itemAt(matchIndex).mQuirks;
#ifdef QCOM_HARDWARE
        ExtendedCodec::overrideComponentName(quirks, msg, &componentName);
#endif

        pid_t tid = androidGetTid();
        int prevPriority = androidGetThreadPriority(tid);
        androidSetThreadPriority(tid, ANDROID_PRIORITY_FOREGROUND);
        status_t err = omx->allocateNode(componentName.c_str(), observer, &node);
        androidSetThreadPriority(tid, prevPriority);

        if(err == OK && node != NULL) {
            // set component name
            mCodec->mComponentName = componentName;
            mCodec->mFlags = 0;

            if (componentName.endsWith(".secure")) {
                mCodec->mFlags |= kFlagIsSecure;
                mCodec->mFlags |= kFlagPushBlankBuffersToNativeWindowOnShutdown;
            }

            mCodec->mQuirks = quirks;
            mCodec->mOMX = omx;
            mCodec->mNode = node;
        }

        if ((err == OK) && !encoder && !strncasecmp(mime.c_str(), "video/", 6)) {
            int32_t width=0, height=0;
            if (msg->findInt32("width", &width)
                    && msg->findInt32("height", &height)) {
                //set and check if resolution is supported
                OMX_VIDEO_CODINGTYPE compressionFormat;
                err = GetVideoCodingTypeFromMime(mime.c_str(), &compressionFormat);

#ifdef QCOM_HARDWARE
                if (err != OK) {
                    err = ExtendedCodec::setVideoOutputFormat(mime.c_str(),
                                                              &compressionFormat);
                }
#endif
                if (err == OK) {
                    err = mCodec->setVideoFormatOnPort(kPortIndexInput, width,
                                                       height, compressionFormat);
                }

                if(err != OK) {
                    ALOGE("setVideoFormatOnPort Failed");
                }
            }
        }

        if (err == OK) {
            break;
        }

        node = NULL;
    }

    if (node == NULL) {
        if (!mime.empty()) {
            ALOGE("Unable to instantiate a decoder for type '%s'.",
                 mime.c_str());
        } else {
            ALOGE("Unable to instantiate decoder '%s'.", componentName.c_str());
        }

        mCodec->signalError(OMX_ErrorComponentNotFound);
        return false;
    }

    notify = new AMessage(kWhatOMXMessage, mCodec->id());
    observer->setNotificationMessage(notify);

    {
        sp<AMessage> notify = mCodec->mNotify->dup();
        notify->setInt32("what", ACodec::kWhatComponentAllocated);
        notify->setString("componentName", mCodec->mComponentName.c_str());
        notify->post();
    }

    mCodec->changeState(mCodec->mLoadedState);

    return true;
}

////////////////////////////////////////////////////////////////////////////////

ACodec::LoadedState::LoadedState(ACodec *codec)
    : BaseState(codec) {
}

void ACodec::LoadedState::stateEntered() {
    ALOGV("[%s] Now Loaded", mCodec->mComponentName.c_str());

    mCodec->mPortEOS[kPortIndexInput] =
        mCodec->mPortEOS[kPortIndexOutput] = false;

    mCodec->mInputEOSResult = OK;

    mCodec->mDequeueCounter = 0;
    mCodec->mMetaDataBuffersToSubmit = 0;
    mCodec->mRepeatFrameDelayUs = -1ll;
    mCodec->mIsConfiguredForAdaptivePlayback = false;

    if (mCodec->mShutdownInProgress) {
        bool keepComponentAllocated = mCodec->mKeepComponentAllocated;

        mCodec->mShutdownInProgress = false;
        mCodec->mKeepComponentAllocated = false;

        onShutdown(keepComponentAllocated);
    }
}

void ACodec::LoadedState::onShutdown(bool keepComponentAllocated) {
    if (!keepComponentAllocated) {
        CHECK_EQ(mCodec->mOMX->freeNode(mCodec->mNode), (status_t)OK);

        mCodec->changeState(mCodec->mUninitializedState);
    }

    sp<AMessage> notify = mCodec->mNotify->dup();
    notify->setInt32("what", ACodec::kWhatShutdownCompleted);
    notify->post();
}

bool ACodec::LoadedState::onMessageReceived(const sp<AMessage> &msg) {
    bool handled = false;

    switch (msg->what()) {
        case ACodec::kWhatConfigureComponent:
        {
            onConfigureComponent(msg);
            handled = true;
            break;
        }

        case ACodec::kWhatCreateInputSurface:
        {
            onCreateInputSurface(msg);
            handled = true;
            break;
        }

        case ACodec::kWhatStart:
        {
            onStart();
            handled = true;
            break;
        }

        case ACodec::kWhatShutdown:
        {
            int32_t keepComponentAllocated;
            CHECK(msg->findInt32(
                        "keepComponentAllocated", &keepComponentAllocated));

            onShutdown(keepComponentAllocated);

            handled = true;
            break;
        }

        case ACodec::kWhatFlush:
        {
            sp<AMessage> notify = mCodec->mNotify->dup();
            notify->setInt32("what", ACodec::kWhatFlushCompleted);
            notify->post();

            handled = true;
            break;
        }

        default:
            return BaseState::onMessageReceived(msg);
    }

    return handled;
}

bool ACodec::LoadedState::onConfigureComponent(
        const sp<AMessage> &msg) {
    ALOGV("onConfigureComponent");

    CHECK(mCodec->mNode != NULL);

#ifndef QCOM_HARDWARE
    AString mime;
    CHECK(msg->findString("mime", &mime));

    status_t err = mCodec->configureCodec(mime.c_str(), msg);

    if (err != OK) {
        ALOGE("[%s] configureCodec returning error %d",
              mCodec->mComponentName.c_str(), err);

        mCodec->signalError(OMX_ErrorUndefined, err);
        return false;
    }

    {
        sp<AMessage> notify = mCodec->mNotify->dup();
        notify->setInt32("what", ACodec::kWhatComponentConfigured);
        notify->post();
    }
#endif

    sp<RefBase> obj;
    if (msg->findObject("native-window", &obj)
            && strncmp("OMX.google.", mCodec->mComponentName.c_str(), 11)) {
        sp<NativeWindowWrapper> nativeWindow(
                static_cast<NativeWindowWrapper *>(obj.get()));
        CHECK(nativeWindow != NULL);
        mCodec->mNativeWindow = nativeWindow->getNativeWindow();

        native_window_set_scaling_mode(
                mCodec->mNativeWindow.get(),
                NATIVE_WINDOW_SCALING_MODE_SCALE_TO_WINDOW);
    }
    CHECK_EQ((status_t)OK, mCodec->initNativeWindow());

#ifdef QCOM_HARDWARE
    AString mime;
    CHECK(msg->findString("mime", &mime));

    status_t err = mCodec->configureCodec(mime.c_str(), msg);

    if (err != OK) {
        ALOGE("[%s] configureCodec returning error %d",
              mCodec->mComponentName.c_str(), err);

        mCodec->signalError(OMX_ErrorUndefined, err);
        return false;
    }

    {
        sp<AMessage> notify = mCodec->mNotify->dup();
        notify->setInt32("what", ACodec::kWhatComponentConfigured);
        notify->post();
    }
#endif

    return true;
}

void ACodec::LoadedState::onCreateInputSurface(
        const sp<AMessage> &msg) {
    ALOGV("onCreateInputSurface");

    sp<AMessage> notify = mCodec->mNotify->dup();
    notify->setInt32("what", ACodec::kWhatInputSurfaceCreated);

    sp<IGraphicBufferProducer> bufferProducer;
    status_t err;

    err = mCodec->mOMX->createInputSurface(mCodec->mNode, kPortIndexInput,
            &bufferProducer);

    if (err == OK && mCodec->mRepeatFrameDelayUs > 0ll) {
        err = mCodec->mOMX->setInternalOption(
                mCodec->mNode,
                kPortIndexInput,
                IOMX::INTERNAL_OPTION_REPEAT_PREVIOUS_FRAME_DELAY,
                &mCodec->mRepeatFrameDelayUs,
                sizeof(mCodec->mRepeatFrameDelayUs));

        if (err != OK) {
            ALOGE("[%s] Unable to configure option to repeat previous "
                  "frames (err %d)",
                  mCodec->mComponentName.c_str(),
                  err);
        }
    }

    if (err == OK && mCodec->mMaxPtsGapUs > 0l) {
        err = mCodec->mOMX->setInternalOption(
                mCodec->mNode,
                kPortIndexInput,
                IOMX::INTERNAL_OPTION_MAX_TIMESTAMP_GAP,
                &mCodec->mMaxPtsGapUs,
                sizeof(mCodec->mMaxPtsGapUs));

        if (err != OK) {
            ALOGE("[%s] Unable to configure max timestamp gap (err %d)",
                  mCodec->mComponentName.c_str(),
                  err);
        }
    }

    if (err == OK) {
        notify->setObject("input-surface",
                new BufferProducerWrapper(bufferProducer));
    } else {
        // Can't use mCodec->signalError() here -- MediaCodec won't forward
        // the error through because it's in the "configured" state.  We
        // send a kWhatInputSurfaceCreated with an error value instead.
        ALOGE("[%s] onCreateInputSurface returning error %d",
                mCodec->mComponentName.c_str(), err);
        notify->setInt32("err", err);
    }
    notify->post();
}

void ACodec::LoadedState::onStart() {
    ALOGV("onStart");

    CHECK_EQ(mCodec->mOMX->sendCommand(
                mCodec->mNode, OMX_CommandStateSet, OMX_StateIdle),
             (status_t)OK);

    mCodec->changeState(mCodec->mLoadedToIdleState);
}

////////////////////////////////////////////////////////////////////////////////

ACodec::LoadedToIdleState::LoadedToIdleState(ACodec *codec)
    : BaseState(codec) {
}

void ACodec::LoadedToIdleState::stateEntered() {
    ALOGV("[%s] Now Loaded->Idle", mCodec->mComponentName.c_str());

    status_t err;
    if ((err = allocateBuffers()) != OK) {
        ALOGE("Failed to allocate buffers after transitioning to IDLE state "
             "(error 0x%08x)",
             err);

        mCodec->signalError(OMX_ErrorUndefined, err);

        mCodec->changeState(mCodec->mLoadedState);
    }
}

status_t ACodec::LoadedToIdleState::allocateBuffers() {
    status_t err = mCodec->allocateBuffersOnPort(kPortIndexInput);

    if (err != OK) {
        return err;
    }

    return mCodec->allocateBuffersOnPort(kPortIndexOutput);
}

bool ACodec::LoadedToIdleState::onMessageReceived(const sp<AMessage> &msg) {
    switch (msg->what()) {
        case kWhatShutdown:
        {
            mCodec->deferMessage(msg);
            return true;
        }

        case kWhatSignalEndOfInputStream:
        {
            mCodec->onSignalEndOfInputStream();
            return true;
        }

        case kWhatResume:
        {
            // We'll be active soon enough.
            return true;
        }

        case kWhatFlush:
        {
            // We haven't even started yet, so we're flushed alright...
            sp<AMessage> notify = mCodec->mNotify->dup();
            notify->setInt32("what", ACodec::kWhatFlushCompleted);
            notify->post();
            return true;
        }

        default:
            return BaseState::onMessageReceived(msg);
    }
}

bool ACodec::LoadedToIdleState::onOMXEvent(
        OMX_EVENTTYPE event, OMX_U32 data1, OMX_U32 data2) {
    switch (event) {
        case OMX_EventCmdComplete:
        {
            CHECK_EQ(data1, (OMX_U32)OMX_CommandStateSet);
            CHECK_EQ(data2, (OMX_U32)OMX_StateIdle);

            CHECK_EQ(mCodec->mOMX->sendCommand(
                        mCodec->mNode, OMX_CommandStateSet, OMX_StateExecuting),
                     (status_t)OK);

            mCodec->changeState(mCodec->mIdleToExecutingState);

            return true;
        }

        default:
            return BaseState::onOMXEvent(event, data1, data2);
    }
}

////////////////////////////////////////////////////////////////////////////////

ACodec::IdleToExecutingState::IdleToExecutingState(ACodec *codec)
    : BaseState(codec) {
}

void ACodec::IdleToExecutingState::stateEntered() {
    ALOGV("[%s] Now Idle->Executing", mCodec->mComponentName.c_str());
}

bool ACodec::IdleToExecutingState::onMessageReceived(const sp<AMessage> &msg) {
    switch (msg->what()) {
        case kWhatShutdown:
        {
            mCodec->deferMessage(msg);
            return true;
        }

        case kWhatResume:
        {
            // We'll be active soon enough.
            return true;
        }

        case kWhatFlush:
        {
            // We haven't even started yet, so we're flushed alright...
            sp<AMessage> notify = mCodec->mNotify->dup();
            notify->setInt32("what", ACodec::kWhatFlushCompleted);
            notify->post();

            return true;
        }

        case kWhatSignalEndOfInputStream:
        {
            mCodec->onSignalEndOfInputStream();
            return true;
        }

        default:
            return BaseState::onMessageReceived(msg);
    }
}

bool ACodec::IdleToExecutingState::onOMXEvent(
        OMX_EVENTTYPE event, OMX_U32 data1, OMX_U32 data2) {
    switch (event) {
        case OMX_EventCmdComplete:
        {
            CHECK_EQ(data1, (OMX_U32)OMX_CommandStateSet);
            CHECK_EQ(data2, (OMX_U32)OMX_StateExecuting);

            mCodec->mExecutingState->resume();
            mCodec->changeState(mCodec->mExecutingState);

            return true;
        }

        default:
            return BaseState::onOMXEvent(event, data1, data2);
    }
}

////////////////////////////////////////////////////////////////////////////////

ACodec::ExecutingState::ExecutingState(ACodec *codec)
    : BaseState(codec),
      mActive(false) {
}

ACodec::BaseState::PortMode ACodec::ExecutingState::getPortMode(
        OMX_U32 portIndex) {
    return RESUBMIT_BUFFERS;
}

void ACodec::ExecutingState::submitOutputMetaBuffers() {
    // submit as many buffers as there are input buffers with the codec
    // in case we are in port reconfiguring
    for (size_t i = 0; i < mCodec->mBuffers[kPortIndexInput].size(); ++i) {
        BufferInfo *info = &mCodec->mBuffers[kPortIndexInput].editItemAt(i);

        if (info->mStatus == BufferInfo::OWNED_BY_COMPONENT) {
            if (mCodec->submitOutputMetaDataBuffer() != OK)
                break;
        }
    }

    // *** NOTE: THE FOLLOWING WORKAROUND WILL BE REMOVED ***
    mCodec->signalSubmitOutputMetaDataBufferIfEOS_workaround();
}

void ACodec::ExecutingState::submitRegularOutputBuffers() {
    for (size_t i = 0; i < mCodec->mBuffers[kPortIndexOutput].size(); ++i) {
        BufferInfo *info = &mCodec->mBuffers[kPortIndexOutput].editItemAt(i);

        if (mCodec->mNativeWindow != NULL) {
            CHECK(info->mStatus == BufferInfo::OWNED_BY_US
                    || info->mStatus == BufferInfo::OWNED_BY_NATIVE_WINDOW);

            if (info->mStatus == BufferInfo::OWNED_BY_NATIVE_WINDOW) {
                continue;
            }
        } else {
            CHECK_EQ((int)info->mStatus, (int)BufferInfo::OWNED_BY_US);
        }

        ALOGV("[%s] calling fillBuffer %p",
             mCodec->mComponentName.c_str(), info->mBufferID);

        CHECK_EQ(mCodec->mOMX->fillBuffer(mCodec->mNode, info->mBufferID),
                 (status_t)OK);

        info->mStatus = BufferInfo::OWNED_BY_COMPONENT;
    }
}

void ACodec::ExecutingState::submitOutputBuffers() {
    submitRegularOutputBuffers();
    if (mCodec->mStoreMetaDataInOutputBuffers) {
        submitOutputMetaBuffers();
    }
}

void ACodec::ExecutingState::resume() {
    if (mActive) {
        ALOGV("[%s] We're already active, no need to resume.",
             mCodec->mComponentName.c_str());

        return;
    }

    submitOutputBuffers();

    // Post the first input buffer.
    CHECK_GT(mCodec->mBuffers[kPortIndexInput].size(), 0u);
    BufferInfo *info = &mCodec->mBuffers[kPortIndexInput].editItemAt(0);

    postFillThisBuffer(info);

    mActive = true;
}

void ACodec::ExecutingState::stateEntered() {
    ALOGV("[%s] Now Executing", mCodec->mComponentName.c_str());

    mCodec->processDeferredMessages();
}

bool ACodec::ExecutingState::onMessageReceived(const sp<AMessage> &msg) {
    bool handled = false;

    switch (msg->what()) {
        case kWhatShutdown:
        {
            int32_t keepComponentAllocated;
            CHECK(msg->findInt32(
                        "keepComponentAllocated", &keepComponentAllocated));

            mCodec->mShutdownInProgress = true;
            mCodec->mKeepComponentAllocated = keepComponentAllocated;

            mActive = false;

            CHECK_EQ(mCodec->mOMX->sendCommand(
                        mCodec->mNode, OMX_CommandStateSet, OMX_StateIdle),
                     (status_t)OK);

            mCodec->changeState(mCodec->mExecutingToIdleState);

            handled = true;
            break;
        }

        case kWhatFlush:
        {
            ALOGV("[%s] ExecutingState flushing now "
                 "(codec owns %d/%d input, %d/%d output).",
                    mCodec->mComponentName.c_str(),
                    mCodec->countBuffersOwnedByComponent(kPortIndexInput),
                    mCodec->mBuffers[kPortIndexInput].size(),
                    mCodec->countBuffersOwnedByComponent(kPortIndexOutput),
                    mCodec->mBuffers[kPortIndexOutput].size());

            mActive = false;

            CHECK_EQ(mCodec->mOMX->sendCommand(
                        mCodec->mNode, OMX_CommandFlush, OMX_ALL),
                     (status_t)OK);

            mCodec->changeState(mCodec->mFlushingState);
            handled = true;
            break;
        }

        case kWhatResume:
        {
            resume();

            handled = true;
            break;
        }

        case kWhatRequestIDRFrame:
        {
            status_t err = mCodec->requestIDRFrame();
            if (err != OK) {
                ALOGW("Requesting an IDR frame failed.");
            }

            handled = true;
            break;
        }

        case kWhatSetParameters:
        {
            sp<AMessage> params;
            CHECK(msg->findMessage("params", &params));

            status_t err = mCodec->setParameters(params);

            sp<AMessage> reply;
            if (msg->findMessage("reply", &reply)) {
                reply->setInt32("err", err);
                reply->post();
            }

            handled = true;
            break;
        }

        case ACodec::kWhatSignalEndOfInputStream:
        {
            mCodec->onSignalEndOfInputStream();
            handled = true;
            break;
        }

        // *** NOTE: THE FOLLOWING WORKAROUND WILL BE REMOVED ***
        case kWhatSubmitOutputMetaDataBufferIfEOS:
        {
            if (mCodec->mPortEOS[kPortIndexInput] &&
                    !mCodec->mPortEOS[kPortIndexOutput]) {
                status_t err = mCodec->submitOutputMetaDataBuffer();
                if (err == OK) {
                    mCodec->signalSubmitOutputMetaDataBufferIfEOS_workaround();
                }
            }
            return true;
        }

        default:
            handled = BaseState::onMessageReceived(msg);
            break;
    }

    return handled;
}

status_t ACodec::setParameters(const sp<AMessage> &params) {
    int32_t videoBitrate;
    if (params->findInt32("video-bitrate", &videoBitrate)) {
        OMX_VIDEO_CONFIG_BITRATETYPE configParams;
        InitOMXParams(&configParams);
        configParams.nPortIndex = kPortIndexOutput;
        configParams.nEncodeBitrate = videoBitrate;

        status_t err = mOMX->setConfig(
                mNode,
                OMX_IndexConfigVideoBitrate,
                &configParams,
                sizeof(configParams));

        if (err != OK) {
            ALOGE("setConfig(OMX_IndexConfigVideoBitrate, %d) failed w/ err %d",
                   videoBitrate, err);

            return err;
        }
    }

    int32_t dropInputFrames;
    if (params->findInt32("drop-input-frames", &dropInputFrames)) {
        bool suspend = dropInputFrames != 0;

        status_t err =
            mOMX->setInternalOption(
                     mNode,
                     kPortIndexInput,
                     IOMX::INTERNAL_OPTION_SUSPEND,
                     &suspend,
                     sizeof(suspend));

        if (err != OK) {
            ALOGE("Failed to set parameter 'drop-input-frames' (err %d)", err);
            return err;
        }
    }

    int32_t dummy;
    if (params->findInt32("request-sync", &dummy)) {
        status_t err = requestIDRFrame();

        if (err != OK) {
            ALOGE("Requesting a sync frame failed w/ err %d", err);
            return err;
        }
    }

    return OK;
}

void ACodec::onSignalEndOfInputStream() {
    sp<AMessage> notify = mNotify->dup();
    notify->setInt32("what", ACodec::kWhatSignaledInputEOS);

    status_t err = mOMX->signalEndOfInputStream(mNode);
    if (err != OK) {
        notify->setInt32("err", err);
    }
    notify->post();
}

bool ACodec::ExecutingState::onOMXEvent(
        OMX_EVENTTYPE event, OMX_U32 data1, OMX_U32 data2) {
    switch (event) {
        case OMX_EventPortSettingsChanged:
        {
            CHECK_EQ(data1, (OMX_U32)kPortIndexOutput);

            if (data2 == 0 || data2 == OMX_IndexParamPortDefinition) {
                mCodec->mMetaDataBuffersToSubmit = 0;
                CHECK_EQ(mCodec->mOMX->sendCommand(
                            mCodec->mNode,
                            OMX_CommandPortDisable, kPortIndexOutput),
                         (status_t)OK);

                mCodec->freeOutputBuffersNotOwnedByComponent();

                mCodec->changeState(mCodec->mOutputPortSettingsChangedState);
            } else if (data2 == OMX_IndexConfigCommonOutputCrop) {
                mCodec->mSentFormat = false;
            } else {
                ALOGV("[%s] OMX_EventPortSettingsChanged 0x%08lx",
                     mCodec->mComponentName.c_str(), data2);
            }

            return true;
        }

        case OMX_EventBufferFlag:
        {
            return true;
        }

        default:
            return BaseState::onOMXEvent(event, data1, data2);
    }
}

////////////////////////////////////////////////////////////////////////////////

ACodec::OutputPortSettingsChangedState::OutputPortSettingsChangedState(
        ACodec *codec)
    : BaseState(codec) {
}

ACodec::BaseState::PortMode ACodec::OutputPortSettingsChangedState::getPortMode(
        OMX_U32 portIndex) {
    if (portIndex == kPortIndexOutput) {
        return FREE_BUFFERS;
    }

    CHECK_EQ(portIndex, (OMX_U32)kPortIndexInput);

    return RESUBMIT_BUFFERS;
}

bool ACodec::OutputPortSettingsChangedState::onMessageReceived(
        const sp<AMessage> &msg) {
    bool handled = false;

    switch (msg->what()) {
        case kWhatFlush:
        case kWhatShutdown:
        case kWhatResume:
        {
            if (msg->what() == kWhatResume) {
                ALOGV("[%s] Deferring resume", mCodec->mComponentName.c_str());
            }

            mCodec->deferMessage(msg);
            handled = true;
            break;
        }

        default:
            handled = BaseState::onMessageReceived(msg);
            break;
    }

    return handled;
}

void ACodec::OutputPortSettingsChangedState::stateEntered() {
    ALOGV("[%s] Now handling output port settings change",
         mCodec->mComponentName.c_str());
}

bool ACodec::OutputPortSettingsChangedState::onOMXEvent(
        OMX_EVENTTYPE event, OMX_U32 data1, OMX_U32 data2) {
    switch (event) {
        case OMX_EventCmdComplete:
        {
            if (data1 == (OMX_U32)OMX_CommandPortDisable) {
                CHECK_EQ(data2, (OMX_U32)kPortIndexOutput);

                ALOGV("[%s] Output port now disabled.",
                        mCodec->mComponentName.c_str());

                CHECK(mCodec->mBuffers[kPortIndexOutput].isEmpty());
                mCodec->mDealer[kPortIndexOutput].clear();

                CHECK_EQ(mCodec->mOMX->sendCommand(
                            mCodec->mNode, OMX_CommandPortEnable, kPortIndexOutput),
                         (status_t)OK);

                status_t err;
                if ((err = mCodec->allocateBuffersOnPort(
                                kPortIndexOutput)) != OK) {
                    ALOGE("Failed to allocate output port buffers after "
                         "port reconfiguration (error 0x%08x)",
                         err);

                    mCodec->signalError(OMX_ErrorUndefined, err);

                    // This is technically not correct, but appears to be
                    // the only way to free the component instance.
                    // Controlled transitioning from excecuting->idle
                    // and idle->loaded seem impossible probably because
                    // the output port never finishes re-enabling.
                    mCodec->mShutdownInProgress = true;
                    mCodec->mKeepComponentAllocated = false;
                    mCodec->changeState(mCodec->mLoadedState);
                }

                return true;
            } else if (data1 == (OMX_U32)OMX_CommandPortEnable) {
                CHECK_EQ(data2, (OMX_U32)kPortIndexOutput);

                mCodec->mSentFormat = false;

                ALOGV("[%s] Output port now reenabled.",
                        mCodec->mComponentName.c_str());

                if (mCodec->mExecutingState->active()) {
                    mCodec->mExecutingState->submitOutputBuffers();
                }

                mCodec->changeState(mCodec->mExecutingState);

                return true;
            }

            return false;
        }

        default:
            return false;
    }
}

////////////////////////////////////////////////////////////////////////////////

ACodec::ExecutingToIdleState::ExecutingToIdleState(ACodec *codec)
    : BaseState(codec),
      mComponentNowIdle(false) {
}

bool ACodec::ExecutingToIdleState::onMessageReceived(const sp<AMessage> &msg) {
    bool handled = false;

    switch (msg->what()) {
        case kWhatFlush:
        {
            // Don't send me a flush request if you previously wanted me
            // to shutdown.
            TRESPASS();
            break;
        }

        case kWhatShutdown:
        {
            // We're already doing that...

            handled = true;
            break;
        }

        default:
            handled = BaseState::onMessageReceived(msg);
            break;
    }

    return handled;
}

void ACodec::ExecutingToIdleState::stateEntered() {
    ALOGV("[%s] Now Executing->Idle", mCodec->mComponentName.c_str());

    mComponentNowIdle = false;
    mCodec->mSentFormat = false;
}

bool ACodec::ExecutingToIdleState::onOMXEvent(
        OMX_EVENTTYPE event, OMX_U32 data1, OMX_U32 data2) {
    switch (event) {
        case OMX_EventCmdComplete:
        {
            CHECK_EQ(data1, (OMX_U32)OMX_CommandStateSet);
            CHECK_EQ(data2, (OMX_U32)OMX_StateIdle);

            mComponentNowIdle = true;

            changeStateIfWeOwnAllBuffers();

            return true;
        }

        case OMX_EventPortSettingsChanged:
        case OMX_EventBufferFlag:
        {
            // We're shutting down and don't care about this anymore.
            return true;
        }

        default:
            return BaseState::onOMXEvent(event, data1, data2);
    }
}

void ACodec::ExecutingToIdleState::changeStateIfWeOwnAllBuffers() {
    if (mComponentNowIdle && mCodec->allYourBuffersAreBelongToUs()) {
        CHECK_EQ(mCodec->mOMX->sendCommand(
                    mCodec->mNode, OMX_CommandStateSet, OMX_StateLoaded),
                 (status_t)OK);

        CHECK_EQ(mCodec->freeBuffersOnPort(kPortIndexInput), (status_t)OK);
        CHECK_EQ(mCodec->freeBuffersOnPort(kPortIndexOutput), (status_t)OK);

        if ((mCodec->mFlags & kFlagPushBlankBuffersToNativeWindowOnShutdown)
                && mCodec->mNativeWindow != NULL) {
            // We push enough 1x1 blank buffers to ensure that one of
            // them has made it to the display.  This allows the OMX
            // component teardown to zero out any protected buffers
            // without the risk of scanning out one of those buffers.
            mCodec->pushBlankBuffersToNativeWindow();
        }

        mCodec->changeState(mCodec->mIdleToLoadedState);
    }
}

void ACodec::ExecutingToIdleState::onInputBufferFilled(
        const sp<AMessage> &msg) {
    BaseState::onInputBufferFilled(msg);

    changeStateIfWeOwnAllBuffers();
}

void ACodec::ExecutingToIdleState::onOutputBufferDrained(
        const sp<AMessage> &msg) {
    BaseState::onOutputBufferDrained(msg);

    changeStateIfWeOwnAllBuffers();
}

////////////////////////////////////////////////////////////////////////////////

ACodec::IdleToLoadedState::IdleToLoadedState(ACodec *codec)
    : BaseState(codec) {
}

bool ACodec::IdleToLoadedState::onMessageReceived(const sp<AMessage> &msg) {
    bool handled = false;

    switch (msg->what()) {
        case kWhatShutdown:
        {
            // We're already doing that...

            handled = true;
            break;
        }

        case kWhatFlush:
        {
            // Don't send me a flush request if you previously wanted me
            // to shutdown.
            TRESPASS();
            break;
        }

        default:
            handled = BaseState::onMessageReceived(msg);
            break;
    }

    return handled;
}

void ACodec::IdleToLoadedState::stateEntered() {
    ALOGV("[%s] Now Idle->Loaded", mCodec->mComponentName.c_str());
}

bool ACodec::IdleToLoadedState::onOMXEvent(
        OMX_EVENTTYPE event, OMX_U32 data1, OMX_U32 data2) {
    switch (event) {
        case OMX_EventCmdComplete:
        {
            CHECK_EQ(data1, (OMX_U32)OMX_CommandStateSet);
            CHECK_EQ(data2, (OMX_U32)OMX_StateLoaded);

            mCodec->changeState(mCodec->mLoadedState);

            return true;
        }

        default:
            return BaseState::onOMXEvent(event, data1, data2);
    }
}

////////////////////////////////////////////////////////////////////////////////

ACodec::FlushingState::FlushingState(ACodec *codec)
    : BaseState(codec) {
}

void ACodec::FlushingState::stateEntered() {
    ALOGV("[%s] Now Flushing", mCodec->mComponentName.c_str());

    mFlushComplete[kPortIndexInput] = mFlushComplete[kPortIndexOutput] = false;
}

bool ACodec::FlushingState::onMessageReceived(const sp<AMessage> &msg) {
    bool handled = false;

    switch (msg->what()) {
        case kWhatShutdown:
        {
            mCodec->deferMessage(msg);
            break;
        }

        case kWhatFlush:
        {
            // We're already doing this right now.
            handled = true;
            break;
        }

        default:
            handled = BaseState::onMessageReceived(msg);
            break;
    }

    return handled;
}

bool ACodec::FlushingState::onOMXEvent(
        OMX_EVENTTYPE event, OMX_U32 data1, OMX_U32 data2) {
    ALOGV("[%s] FlushingState onOMXEvent(%d,%ld)",
            mCodec->mComponentName.c_str(), event, data1);

    switch (event) {
        case OMX_EventCmdComplete:
        {
            CHECK_EQ(data1, (OMX_U32)OMX_CommandFlush);

            if (data2 == kPortIndexInput || data2 == kPortIndexOutput) {
                CHECK(!mFlushComplete[data2]);
                mFlushComplete[data2] = true;

                if (mFlushComplete[kPortIndexInput]
                        && mFlushComplete[kPortIndexOutput]) {
                    changeStateIfWeOwnAllBuffers();
                }
            } else {
                CHECK_EQ(data2, OMX_ALL);
                CHECK(mFlushComplete[kPortIndexInput]);
                CHECK(mFlushComplete[kPortIndexOutput]);

                changeStateIfWeOwnAllBuffers();
            }

            return true;
        }

        case OMX_EventPortSettingsChanged:
        {
            sp<AMessage> msg = new AMessage(kWhatOMXMessage, mCodec->id());
            msg->setInt32("type", omx_message::EVENT);
            msg->setPointer("node", mCodec->mNode);
            msg->setInt32("event", event);
            msg->setInt32("data1", data1);
            msg->setInt32("data2", data2);

            ALOGV("[%s] Deferring OMX_EventPortSettingsChanged",
                 mCodec->mComponentName.c_str());

            mCodec->deferMessage(msg);

            return true;
        }

        default:
            return BaseState::onOMXEvent(event, data1, data2);
    }

    return true;
}

void ACodec::FlushingState::onOutputBufferDrained(const sp<AMessage> &msg) {
    BaseState::onOutputBufferDrained(msg);

    changeStateIfWeOwnAllBuffers();
}

void ACodec::FlushingState::onInputBufferFilled(const sp<AMessage> &msg) {
    BaseState::onInputBufferFilled(msg);

    changeStateIfWeOwnAllBuffers();
}

void ACodec::FlushingState::changeStateIfWeOwnAllBuffers() {
    if (mFlushComplete[kPortIndexInput]
            && mFlushComplete[kPortIndexOutput]
            && mCodec->allYourBuffersAreBelongToUs()) {
        // We now own all buffers except possibly those still queued with
        // the native window for rendering. Let's get those back as well.
        mCodec->waitUntilAllPossibleNativeWindowBuffersAreReturnedToUs();

        sp<AMessage> notify = mCodec->mNotify->dup();
        notify->setInt32("what", ACodec::kWhatFlushCompleted);
        notify->post();

        mCodec->mPortEOS[kPortIndexInput] =
            mCodec->mPortEOS[kPortIndexOutput] = false;

        mCodec->mInputEOSResult = OK;

        if (mCodec->mSkipCutBuffer != NULL) {
            mCodec->mSkipCutBuffer->clear();
        }

        mCodec->changeState(mCodec->mExecutingState);
    }
}

}  // namespace android<|MERGE_RESOLUTION|>--- conflicted
+++ resolved
@@ -1177,11 +1177,7 @@
     int32_t haveNativeWindow = msg->findObject("native-window", &obj) &&
             obj != NULL;
     mStoreMetaDataInOutputBuffers = false;
-<<<<<<< HEAD
     bool bAdaptivePlaybackMode = false;
-=======
-    mIsConfiguredForAdaptivePlayback = false;
->>>>>>> 66809dc4
     if (!encoder && video && haveNativeWindow) {
         int32_t preferAdaptive = 0;
         if (msg->findInt32("prefer-adaptive-playback", &preferAdaptive)
@@ -1235,7 +1231,6 @@
                 ALOGW_IF(err != OK,
                         "[%s] prepareForAdaptivePlayback failed w/ err %d",
                         mComponentName.c_str(), err);
-<<<<<<< HEAD
                 bAdaptivePlaybackMode = (err == OK);
             }
             // if Adaptive mode was tried first and codec failed it, try dynamic mode
@@ -1245,9 +1240,6 @@
                     ALOGE("[%s] storeMetaDataInBuffers failed w/ err %d",
                           mComponentName.c_str(), err);
                 }
-=======
-                mIsConfiguredForAdaptivePlayback = (err == OK);
->>>>>>> 66809dc4
             }
             // allow failure
             err = OK;
