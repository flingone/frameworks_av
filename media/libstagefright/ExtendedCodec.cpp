--- conflicted
+++ resolved
@@ -498,14 +498,6 @@
     }
 }
 
-<<<<<<< HEAD
-    // Enable timestamp reordering for AVI file type, mpeg4 and vc1 codec types
-    const char *fileFormat;
-    success = meta->findCString(kKeyFileFormat, &fileFormat);
-    if (!strcmp(componentName, "OMX.qcom.video.decoder.vc1") ||
-        !strcmp(componentName, "OMX.qcom.video.decoder.mpeg4") ||
-        (success && !strncmp(fileFormat, "video/avi", 9))) {
-=======
 void ExtendedCodec::configureFramePackingFormat(
         const sp<MetaData> &meta, sp<IOMX> OMXhandle, IOMX::node_id nodeID) {
     sp<AMessage> msg = new AMessage();
@@ -534,7 +526,6 @@
     if (!strcmp(componentName, "OMX.qcom.video.decoder.vc1") ||
         !strcmp(componentName, "OMX.qcom.video.decoder.mpeg4") ||
         (fileFormatCStr!= NULL && !strncmp(fileFormatCStr, "video/avi", 9))) {
->>>>>>> 654a4058
         ALOGI("Enabling timestamp reordering");
         QOMX_INDEXTIMESTAMPREORDER reorder;
         InitOMXParams(&reorder);
