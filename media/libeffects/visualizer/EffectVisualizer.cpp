--- conflicted
+++ resolved
@@ -404,11 +404,7 @@
         }
         memcpy(pReplyData, pCmdData, sizeof(effect_param_t) + sizeof(uint32_t));
         effect_param_t *p = (effect_param_t *)pReplyData;
-<<<<<<< HEAD
-	union {
-=======
         union {
->>>>>>> cb549e6c
             char *data;
             uint32_t *data32;
         };
@@ -444,11 +440,7 @@
         }
         *(int32_t *)pReplyData = 0;
         effect_param_t *p = (effect_param_t *)pCmdData;
-<<<<<<< HEAD
-	union {
-=======
         union {
->>>>>>> cb549e6c
             char *data;
             uint32_t *data32;
         };
